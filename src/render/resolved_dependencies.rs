use std::{
    borrow::Cow,
    collections::HashMap,
    fmt::{Display, Formatter},
    sync::Arc,
};

use indicatif::{HumanBytes, MultiProgress, ProgressBar, ProgressStyle};
use rattler::install::Placement;
use rattler_conda_types::{
    ChannelUrl, MatchSpec, NamelessMatchSpec, PackageName, PackageRecord, Platform, RepoDataRecord,
    package::RunExportsJson,
};
use rattler_repodata_gateway::{Gateway, RunExportExtractorError, RunExportsReporter};
use serde::{Deserialize, Serialize};
use serde_with::{DisplayFromStr, serde_as};
use thiserror::Error;

use super::pin::PinError;
use crate::{
    metadata::{BuildConfiguration, Output, build_reindexed_channels},
    package_cache_reporter::PackageCacheReporter,
    recipe::parser::{Dependency, IgnoreRunExports, Requirements},
    render::{
        pin::PinArgs,
        solver::{install_packages, solve_environment},
    },
    tool_configuration,
    tool_configuration::Configuration,
};

<<<<<<< HEAD
/// Helper function to get cache ignore_run_exports from either legacy cache or new cache outputs
fn get_cache_ignore_run_exports(
    output: &Output,
    output_ignore_run_exports: &IgnoreRunExports,
) -> IgnoreRunExports {
    if let Some(legacy_cache) = &output.recipe.cache {
        legacy_cache
            .requirements
            .ignore_run_exports(Some(output_ignore_run_exports))
    } else if let Some(cache_ignore) = output
        .cache_outputs_to_build
        .last()
        .and_then(|c| c.ignore_run_exports.as_ref())
    {
        Requirements {
            ignore_run_exports: cache_ignore.clone(),
            ..Default::default()
        }
        .ignore_run_exports(Some(output_ignore_run_exports))
    } else {
        output_ignore_run_exports.clone()
    }
}
=======
use super::reporters::GatewayReporter;
>>>>>>> 6bf81525

/// A enum to keep track of where a given Dependency comes from
#[serde_as]
#[derive(Debug, Clone, Serialize, Deserialize)]
#[serde(untagged)]
pub enum DependencyInfo {
    /// The dependency is a direct dependency of the package, with a variant
    /// applied from the variant config
    Variant(VariantDependency),

    /// This is a special pin dependency (e.g. `{{ pin_subpackage('foo',
    /// exact=True) }}`
    PinSubpackage(PinSubpackageDependency),

    /// This is a special run_exports dependency (e.g. `{{ pin_compatible('foo')
    /// }}`
    PinCompatible(PinCompatibleDependency),

    /// This is a special run_exports dependency from another package
    RunExport(RunExportDependency),

    /// This is a regular dependency of the package without any modifications
    Source(SourceDependency),
}

/// The dependency is a direct dependency of the package, with a variant applied
/// from the variant config
#[serde_as]
#[derive(Debug, Clone, Serialize, Deserialize)]
#[serde(deny_unknown_fields)]
pub struct VariantDependency {
    /// The key in the config file.
    pub variant: String,

    /// The spec from the config file
    #[serde_as(as = "DisplayFromStr")]
    pub spec: MatchSpec,
}

impl From<VariantDependency> for DependencyInfo {
    fn from(value: VariantDependency) -> Self {
        DependencyInfo::Variant(value)
    }
}

/// This is a special pin dependency (e.g. `{{ pin_subpackage('foo', exact=True)
/// }}`
#[serde_as]
#[derive(Debug, Clone, Serialize, Deserialize)]
#[serde(deny_unknown_fields)]
pub struct PinSubpackageDependency {
    #[serde(rename = "pin_subpackage")]
    pub name: String,

    #[serde(flatten)]
    pub args: PinArgs,

    #[serde_as(as = "DisplayFromStr")]
    pub spec: MatchSpec,
}

impl From<PinSubpackageDependency> for DependencyInfo {
    fn from(value: PinSubpackageDependency) -> Self {
        DependencyInfo::PinSubpackage(value)
    }
}

/// This is a special run_exports dependency (e.g. `{{ pin_compatible('foo') }}`
#[serde_as]
#[derive(Debug, Clone, Serialize, Deserialize)]
#[serde(deny_unknown_fields)]
pub struct PinCompatibleDependency {
    #[serde(rename = "pin_compatible")]
    pub name: String,

    #[serde(flatten)]
    pub args: PinArgs,

    #[serde_as(as = "DisplayFromStr")]
    pub spec: MatchSpec,
}

impl From<PinCompatibleDependency> for DependencyInfo {
    fn from(value: PinCompatibleDependency) -> Self {
        DependencyInfo::PinCompatible(value)
    }
}

/// This is a special run_exports dependency from another package
#[serde_as]
#[derive(Debug, Clone, Serialize, Deserialize)]
#[serde(deny_unknown_fields)]
pub struct RunExportDependency {
    #[serde_as(as = "DisplayFromStr")]
    pub spec: MatchSpec,
    pub from: String,
    #[serde(rename = "run_export")]
    pub source_package: String,
}

impl From<RunExportDependency> for DependencyInfo {
    fn from(value: RunExportDependency) -> Self {
        DependencyInfo::RunExport(value)
    }
}

/// This is a regular dependency of the package without any modifications
#[serde_as]
#[derive(Debug, Clone, Serialize, Deserialize)]
#[serde(deny_unknown_fields)]
pub struct SourceDependency {
    #[serde(rename = "source")]
    #[serde_as(as = "DisplayFromStr")]
    pub spec: MatchSpec,
}

impl From<SourceDependency> for DependencyInfo {
    fn from(value: SourceDependency) -> Self {
        DependencyInfo::Source(value)
    }
}

impl DependencyInfo {
    /// Get the matchspec from a dependency info
    pub fn spec(&self) -> &MatchSpec {
        match self {
            DependencyInfo::Variant(spec) => &spec.spec,
            DependencyInfo::PinSubpackage(spec) => &spec.spec,
            DependencyInfo::PinCompatible(spec) => &spec.spec,
            DependencyInfo::RunExport(spec) => &spec.spec,
            DependencyInfo::Source(spec) => &spec.spec,
        }
    }

    pub fn render(&self, long: bool) -> String {
        if !long {
            match self {
                DependencyInfo::Variant(spec) => format!("{} (V)", &spec.spec),
                DependencyInfo::PinSubpackage(spec) => format!("{} (PS)", &spec.spec),
                DependencyInfo::PinCompatible(spec) => format!("{} (PC)", &spec.spec),
                DependencyInfo::RunExport(spec) => format!(
                    "{} (RE of [{}: {}])",
                    &spec.spec, &spec.from, &spec.source_package
                ),
                DependencyInfo::Source(spec) => spec.spec.to_string(),
            }
        } else {
            match self {
                DependencyInfo::Variant(spec) => format!("{} (from variant config)", &spec.spec),
                DependencyInfo::PinSubpackage(spec) => {
                    format!("{} (from pin subpackage)", &spec.spec)
                }
                DependencyInfo::PinCompatible(spec) => {
                    format!("{} (from pin compatible)", &spec.spec)
                }
                DependencyInfo::RunExport(spec) => format!(
                    "{} (run export by {} in {} env)",
                    &spec.spec, &spec.from, &spec.source_package
                ),
                DependencyInfo::Source(spec) => spec.spec.to_string(),
            }
        }
    }

    pub fn as_variant(&self) -> Option<&VariantDependency> {
        match self {
            DependencyInfo::Variant(spec) => Some(spec),
            _ => None,
        }
    }

    pub fn as_source(&self) -> Option<&SourceDependency> {
        match self {
            DependencyInfo::Source(spec) => Some(spec),
            _ => None,
        }
    }

    pub fn as_run_export(&self) -> Option<&RunExportDependency> {
        match self {
            DependencyInfo::RunExport(spec) => Some(spec),
            _ => None,
        }
    }

    pub fn as_pin_subpackage(&self) -> Option<&PinSubpackageDependency> {
        match self {
            DependencyInfo::PinSubpackage(spec) => Some(spec),
            _ => None,
        }
    }

    pub fn as_pin_compatible(&self) -> Option<&PinCompatibleDependency> {
        match self {
            DependencyInfo::PinCompatible(spec) => Some(spec),
            _ => None,
        }
    }
}

#[derive(Debug, Clone, Serialize, Deserialize)]
pub struct FinalizedRunDependencies {
    #[serde(default)]
    pub depends: Vec<DependencyInfo>,
    #[serde(default)]
    pub constraints: Vec<DependencyInfo>,
    #[serde(default, skip_serializing_if = "RunExportsJson::is_empty")]
    pub run_exports: RunExportsJson,
}

#[derive(Debug, Clone, Serialize, Deserialize)]
pub struct ResolvedDependencies {
    pub specs: Vec<DependencyInfo>,
    pub resolved: Vec<RepoDataRecord>,
}

fn short_channel(channel: Option<&str>) -> String {
    let channel = channel.unwrap_or_default();
    if channel.contains('/') {
        channel
            .rsplit('/')
            .find(|s| !s.is_empty())
            .unwrap_or_default()
            .to_string()
    } else {
        channel.to_string()
    }
}

impl ResolvedDependencies {
    pub fn to_table(&self, table: comfy_table::Table, long: bool) -> comfy_table::Table {
        let mut table = table;
        table.set_header(vec![
            "Package", "Spec", "Version", "Build", "Channel", "Size",
        ]);
        let column = table.column_mut(5).expect("This should be column two");
        column.set_cell_alignment(comfy_table::CellAlignment::Right);

        let resolved_w_specs = self
            .resolved
            .iter()
            .map(|r| {
                let spec = self
                    .specs
                    .iter()
                    .find(|s| s.spec().name.as_ref() == Some(&r.package_record.name));

                if let Some(s) = spec {
                    (r, Some(s))
                } else {
                    (r, None)
                }
            })
            .collect::<Vec<_>>();

        let (mut explicit, mut transient): (Vec<_>, Vec<_>) =
            resolved_w_specs.into_iter().partition(|(_, s)| s.is_some());

        explicit.sort_by(|(a, _), (b, _)| a.package_record.name.cmp(&b.package_record.name));
        transient.sort_by(|(a, _), (b, _)| a.package_record.name.cmp(&b.package_record.name));

        for (record, dep_info) in &explicit {
            table.add_row([
                record.package_record.name.as_normalized().to_string(),
                dep_info
                    .expect("partition contains only values with Some")
                    .render(long),
                record.package_record.version.to_string(),
                record.package_record.build.to_string(),
                short_channel(record.channel.as_deref()),
                record
                    .package_record
                    .size
                    .map(|s| HumanBytes(s).to_string())
                    .unwrap_or_default(),
            ]);
        }
        for (record, _) in &transient {
            table.add_row([
                record.package_record.name.as_normalized().to_string(),
                "".to_string(),
                record.package_record.version.to_string(),
                record.package_record.build.to_string(),
                short_channel(record.channel.as_deref()),
                record
                    .package_record
                    .size
                    .map(|s| HumanBytes(s).to_string())
                    .unwrap_or_default(),
            ]);
        }
        table
    }

    /// Collect run exports from this environment
    /// If `direct_only` is set to true, only the run exports of the direct
    /// dependencies are collected
    fn run_exports(&self, direct_only: bool) -> HashMap<PackageName, RunExportsJson> {
        let mut result = HashMap::new();
        for record in &self.resolved {
            // If there are no run exports, we don't need to do anything.
            let Some(run_exports) = &record.package_record.run_exports else {
                continue;
            };

            // If the specific package is a transitive dependency we ignore the run exports
            if direct_only
                && !self
                    .specs
                    .iter()
                    // Run export dependencies are not direct dependencies
                    .filter(|s| !matches!(s, DependencyInfo::RunExport(_)))
                    .any(|s| s.spec().name.as_ref() == Some(&record.package_record.name))
            {
                continue;
            }

            result.insert(record.package_record.name.clone(), run_exports.clone());
        }
        result
    }
}
impl Display for ResolvedDependencies {
    fn fmt(&self, f: &mut Formatter<'_>) -> std::fmt::Result {
        let mut table = comfy_table::Table::new();
        table
            .load_preset(comfy_table::presets::UTF8_FULL_CONDENSED)
            .apply_modifier(comfy_table::modifiers::UTF8_ROUND_CORNERS);
        write!(f, "{}", self.to_table(table, false))
    }
}

impl FinalizedRunDependencies {
    pub fn to_table(&self, table: comfy_table::Table, long: bool) -> comfy_table::Table {
        let mut table = table;
        table
            .set_content_arrangement(comfy_table::ContentArrangement::Dynamic)
            .set_header(vec!["Name", "Spec"]);

        // Helper function to add a section with optional padding
        let mut add_section = |section_name: &str, items: &[String], needs_padding: bool| {
            if items.is_empty() {
                return needs_padding;
            }

            if needs_padding {
                table.add_row(vec!["", ""]);
            }

            let mut row = comfy_table::Row::new();
            row.add_cell(
                comfy_table::Cell::new(section_name).add_attribute(comfy_table::Attribute::Bold),
            );
            table.add_row(row);

            items.iter().for_each(|item| {
                table.add_row(item.splitn(2, ' ').collect::<Vec<&str>>());
            });

            true
        };

        // Add dependencies section
        let depends_rendered: Vec<String> = self.depends.iter().map(|d| d.render(long)).collect();
        let mut has_previous_section = add_section("Run dependencies", &depends_rendered, false);

        // Add constraints section
        let constraints_rendered: Vec<String> =
            self.constraints.iter().map(|d| d.render(long)).collect();
        has_previous_section = add_section(
            "Run constraints",
            &constraints_rendered,
            has_previous_section,
        );

        // Add run exports sections if not empty
        if !self.run_exports.is_empty() {
            let sections = [
                ("Weak", &self.run_exports.weak),
                ("Strong", &self.run_exports.strong),
                ("Noarch", &self.run_exports.noarch),
                ("Weak constrains", &self.run_exports.weak_constrains),
                ("Strong constrains", &self.run_exports.strong_constrains),
            ];

            for (name, exports) in sections {
                if !exports.is_empty() {
                    has_previous_section = add_section(
                        &format!("Run exports ({name})"),
                        exports,
                        has_previous_section,
                    );
                }
            }
        }

        table
    }
}

impl Display for FinalizedRunDependencies {
    fn fmt(&self, f: &mut Formatter<'_>) -> std::fmt::Result {
        let mut table = comfy_table::Table::new();
        table
            .load_preset(comfy_table::presets::UTF8_FULL_CONDENSED)
            .apply_modifier(comfy_table::modifiers::UTF8_ROUND_CORNERS);
        write!(f, "{}", self.to_table(table, false))
    }
}

#[derive(Debug, Clone, Serialize, Deserialize)]
pub struct FinalizedDependencies {
    pub build: Option<ResolvedDependencies>,
    pub host: Option<ResolvedDependencies>,
    pub run: FinalizedRunDependencies,
}

#[derive(Error, Debug)]
pub enum ResolveError {
    #[error("Failed to get finalized dependencies")]
    FinalizedDependencyNotFound,

    #[error("Failed to resolve dependencies: {0}")]
    DependencyResolutionError(#[from] anyhow::Error),

    #[error("Could not collect run exports")]
    CouldNotCollectRunExports(#[from] RunExportExtractorError),

    #[error("Could not parse match spec: {0}")]
    MatchSpecParseError(#[from] rattler_conda_types::ParseMatchSpecError),

    #[error("Could not parse version spec for variant key {0}: {1}")]
    VariantSpecParseError(String, rattler_conda_types::ParseMatchSpecError),

    #[error("Could not apply pin: {0}")]
    PinApplyError(#[from] PinError),

    #[error("Could not apply pin_subpackage. The following subpackage is not available: {}", .0.as_normalized())]
    PinSubpackageNotFound(PackageName),

    #[error("Could not apply pin_compatible. The following package is not part of the solution: {}", .0.as_normalized())]
    PinCompatibleNotFound(PackageName),

    #[error("Compiler configuration error: {0}")]
    CompilerError(String),

    #[error("Could not reindex channels: {0}")]
    RefreshChannelError(std::io::Error),
}

/// Controls whether to download missing run exports during dependency resolution
#[derive(Debug, Clone, Copy, PartialEq, Eq)]
pub enum RunExportsDownload {
    /// Download packages to extract run exports when they are missing
    DownloadMissing,
    /// Skip downloading packages for run exports extraction
    SkipDownload,
}

/// Apply a variant to a dependency list and resolve all pin_subpackage and
/// compiler dependencies
pub fn apply_variant(
    raw_specs: &[Dependency],
    build_configuration: &BuildConfiguration,
    compatibility_specs: &HashMap<PackageName, PackageRecord>,
    build_time: bool,
) -> Result<Vec<DependencyInfo>, ResolveError> {
    let variant = &build_configuration.variant;
    let subpackages = &build_configuration.subpackages;

    raw_specs
        .iter()
        .map(|s| {
            match s {
                Dependency::Spec(m) => {
                    let m = m.clone();
                    if build_time && m.version.is_none() && m.build.is_none() {
                        if let Some(name) = &m.name {
                            if let Some(version) = variant.get(&name.into()) {
                                // if the variant starts with an alphanumeric character,
                                // we have to add a '=' to the version spec
                                let mut spec = version.to_string();

                                // check if all characters are alphanumeric or ., in that case add
                                // a '=' to get "startswith" behavior
                                if spec.chars().all(|c| c.is_alphanumeric() || c == '.') {
                                    spec = format!("={spec}");
                                }

                                let variant = name.as_normalized().to_string();
                                let spec: NamelessMatchSpec = spec.parse().map_err(|e| {
                                    ResolveError::VariantSpecParseError(variant.clone(), e)
                                })?;

                                let spec = MatchSpec::from_nameless(spec, Some(name.clone()));

                                return Ok(VariantDependency { spec, variant }.into());
                            }
                        }
                    }
                    Ok(SourceDependency { spec: m }.into())
                }
                Dependency::PinSubpackage(pin) => {
                    let name = &pin.pin_value().name;
                    let subpackage = subpackages
                        .get(name)
                        .ok_or(ResolveError::PinSubpackageNotFound(name.clone()))?;
                    let pinned = pin
                        .pin_value()
                        .apply(&subpackage.version, &subpackage.build_string)?;
                    Ok(PinSubpackageDependency {
                        spec: pinned,
                        name: name.as_normalized().to_string(),
                        args: pin.pin_value().args.clone(),
                    }
                    .into())
                }
                Dependency::PinCompatible(pin) => {
                    let name = &pin.pin_value().name;
                    let pin_package = compatibility_specs
                        .get(name)
                        .ok_or(ResolveError::PinCompatibleNotFound(name.clone()))?;

                    let pinned = pin
                        .pin_value()
                        .apply(&pin_package.version, &pin_package.build)?;
                    Ok(PinCompatibleDependency {
                        spec: pinned,
                        name: name.as_normalized().to_string(),
                        args: pin.pin_value().args.clone(),
                    }
                    .into())
                }
            }
        })
        .collect()
}

use rattler::package_cache::CacheReporter;
use rattler_repodata_gateway::DownloadReporter;

struct RunExportsProgressReporter {
    repodata_reporter: GatewayReporter,
    package_cache_reporter: PackageCacheReporter,
}

impl RunExportsProgressReporter {
    fn new(
        repodata_reporter: GatewayReporter,
        package_cache_reporter: PackageCacheReporter,
    ) -> Self {
        Self {
            repodata_reporter,
            package_cache_reporter,
        }
    }
}

impl RunExportsReporter for RunExportsProgressReporter {
    fn download_reporter(&self) -> Option<&dyn DownloadReporter> {
        Some(&self.repodata_reporter)
    }

    fn create_package_download_reporter(
        &self,
        repo_data_record: &RepoDataRecord,
    ) -> Option<Box<dyn CacheReporter>> {
        let mut reporter = self.package_cache_reporter.clone();
        let entry = reporter.add(repo_data_record);
        Some(Box::new(entry) as Box<dyn CacheReporter>)
    }
}

/// Collect run exports from the package cache and add them to the package
/// records.
async fn ensure_run_exports(
    records: &mut [RepoDataRecord],
    gateway: &Gateway,
    multi_progress: MultiProgress,
    progress_prefix: impl Into<Cow<'static, str>>,
    top_level_pb: Option<ProgressBar>,
    progress_style: ProgressStyle,
    finish_style: ProgressStyle,
) -> Result<(), RunExportExtractorError> {
    let progress_prefix: Cow<'static, str> = progress_prefix.into();
    let placement = top_level_pb
        .as_ref()
        .map(|pb| Placement::After(pb.clone()))
        .unwrap_or(Placement::End);

    let repodata_reporter = GatewayReporter::builder()
        .with_multi_progress(multi_progress.clone())
        .with_progress_template(progress_style.clone())
        .with_finish_template(finish_style.clone())
        .with_placement(placement.clone())
        .finish();

    let package_cache_reporter =
        PackageCacheReporter::new(multi_progress, placement).with_prefix(progress_prefix);

    let reporter: Arc<dyn RunExportsReporter> = Arc::new(RunExportsProgressReporter::new(
        repodata_reporter,
        package_cache_reporter,
    ));

    gateway
        .ensure_run_exports(records.iter_mut(), Some(reporter))
        .await
}

pub async fn install_environments(
    output: &Output,
    dependencies: &FinalizedDependencies,
    tool_configuration: &tool_configuration::Configuration,
) -> Result<(), ResolveError> {
    const EMPTY_RECORDS: Vec<RepoDataRecord> = Vec::new();
    install_packages(
        "build",
        dependencies
            .build
            .as_ref()
            .map(|deps| &deps.resolved)
            .unwrap_or(&EMPTY_RECORDS),
        output.build_configuration.build_platform.platform,
        &output.build_configuration.directories.build_prefix,
        tool_configuration,
    )
    .await?;

    install_packages(
        "host",
        dependencies
            .host
            .as_ref()
            .map(|deps| &deps.resolved)
            .unwrap_or(&EMPTY_RECORDS),
        output.build_configuration.host_platform.platform,
        &output.build_configuration.directories.host_prefix,
        tool_configuration,
    )
    .await?;

    Ok(())
}

/// This function renders the run exports into `RunExportsJson` format
/// This function applies any variant information or `pin_subpackage`
/// specifications to the run exports.
fn render_run_exports(
    output: &Output,
    compatibility_specs: &HashMap<PackageName, PackageRecord>,
) -> Result<RunExportsJson, ResolveError> {
    let render_run_exports = |run_export: &[Dependency]| -> Result<Vec<String>, ResolveError> {
        let rendered = apply_variant(
            run_export,
            &output.build_configuration,
            compatibility_specs,
            false,
        )?;
        Ok(rendered
            .iter()
            .map(|dep| dep.spec().to_string())
            .collect::<Vec<_>>())
    };

    let run_exports = output.recipe.requirements().run_exports();

    if !run_exports.is_empty() {
        Ok(RunExportsJson {
            strong: render_run_exports(run_exports.strong())?,
            weak: render_run_exports(run_exports.weak())?,
            noarch: render_run_exports(run_exports.noarch())?,
            strong_constrains: render_run_exports(run_exports.strong_constraints())?,
            weak_constrains: render_run_exports(run_exports.weak_constraints())?,
        })
    } else {
        Ok(RunExportsJson::default())
    }
}

/// This function resolves the dependencies of a recipe.
/// To do this, we have to run a couple of steps:
///
/// 1. Apply the variants to the dependencies, and compiler & pin_subpackage
///    specs
/// 2. Extend the dependencies with the run exports of the dependencies "above"
/// 3. Resolve the dependencies
/// 4. Download the packages
/// 5. Extract the run exports from the downloaded packages (for the next
///    environment)
pub(crate) async fn resolve_dependencies(
    requirements: &Requirements,
    output: &Output,
    channels: &[ChannelUrl],
    tool_configuration: &tool_configuration::Configuration,
    download_missing_run_exports: RunExportsDownload,
) -> Result<FinalizedDependencies, ResolveError> {
    let merge_build_host = output.recipe.build().merge_build_and_host_envs();

    let mut compatibility_specs = HashMap::new();

<<<<<<< HEAD
    // Build env: include both output build requirements and cache build requirements
    // If merge_build_host is enabled, we still compute a separate build env to propagate run_exports correctly.
    let build_env = {
        let mut build_env_specs = apply_variant(
=======
    let gateway = if download_missing_run_exports == RunExportsDownload::DownloadMissing {
        let client = tool_configuration.client.get_client().clone();
        let package_cache = tool_configuration.package_cache.clone();
        Some(
            Gateway::builder()
                .with_max_concurrent_requests(50)
                .with_client(client)
                .with_package_cache(package_cache)
                .finish(),
        )
    } else {
        None
    };

    let build_env = if !requirements.build.is_empty() && !merge_build_host {
        let build_env_specs = apply_variant(
>>>>>>> 6bf81525
            requirements.build(),
            &output.build_configuration,
            &compatibility_specs,
            true,
        )?;

        // Merge in Cache build specs if available
        if let Some(cache) = &output.finalized_cache_dependencies {
            if let Some(cache_build) = &cache.build {
                build_env_specs.extend(cache_build.specs.iter().cloned());
            }
        }

        let match_specs = build_env_specs
            .iter()
            .map(|s| s.spec().clone())
            .collect::<Vec<_>>();

        let mut resolved = solve_environment(
            "build",
            &match_specs,
            &output.build_configuration.build_platform,
            channels,
            tool_configuration,
            output.build_configuration.channel_priority,
            output.build_configuration.solve_strategy,
            output.build_configuration.exclude_newer,
        )
        .await
        .map_err(ResolveError::from)?;

        // Optionally add run exports to records that don't have them yet by
        // downloading packages and extracting run_exports.json
        if download_missing_run_exports == RunExportsDownload::DownloadMissing {
            tool_configuration
                .fancy_log_handler
                .wrap_in_progress_async_with_progress("Collecting run exports", |pb| {
                    let progress_style = tool_configuration.fancy_log_handler.default_bytes_style();
                    let finish_style = tool_configuration
                        .fancy_log_handler
                        .finished_progress_style();
                    ensure_run_exports(
                        &mut resolved,
                        gateway.as_ref().unwrap(),
                        tool_configuration
                            .fancy_log_handler
                            .multi_progress()
                            .clone(),
                        tool_configuration
                            .fancy_log_handler
                            .with_indent_levels("  "),
                        Some(pb),
                        progress_style,
                        finish_style,
                    )
                })
                .await
                .map_err(ResolveError::CouldNotCollectRunExports)?;
        }

        resolved.iter().for_each(|r| {
            compatibility_specs.insert(r.package_record.name.clone(), r.package_record.clone());
        });

        Some(ResolvedDependencies {
            specs: build_env_specs,
            resolved,
        })
    };

    // host env
    let mut host_env_specs = apply_variant(
        requirements.host(),
        &output.build_configuration,
        &compatibility_specs,
        true,
    )?;

    // Merge in Cache host specs
    if let Some(cache) = &output.finalized_cache_dependencies {
        if let Some(cache_host) = &cache.host {
            host_env_specs.extend(cache_host.specs.iter().cloned());
        }
    }

    // Apply the strong run exports from the build environment to the host
    // environment
    let mut build_run_exports = HashMap::new();
    if let Some(build_env) = &build_env {
        build_run_exports.extend(build_env.run_exports(true));
    }

    let output_ignore_run_exports = requirements.ignore_run_exports(None);
    let mut build_run_exports = output_ignore_run_exports.filter(&build_run_exports, "build")?;

    if let Some(cache) = &output.finalized_cache_dependencies {
        // Process build environment cache
        if let Some(cache_build_env) = &cache.build {
            let cache_build_run_exports = cache_build_env.run_exports(true);
            let cache_ignore_run_exports =
                get_cache_ignore_run_exports(output, &output_ignore_run_exports);

            let filtered =
                cache_ignore_run_exports.filter(&cache_build_run_exports, "cache-build")?;
            build_run_exports.extend(&filtered);
        }
    }

    host_env_specs.extend(build_run_exports.strong.iter().cloned());

    let mut match_specs = host_env_specs
        .iter()
        .map(|s| s.spec().clone())
        .collect::<Vec<_>>();
    if merge_build_host {
        // add the requirements of build to host
        let specs = apply_variant(
            requirements.build(),
            &output.build_configuration,
            &compatibility_specs,
            true,
        )?;
        match_specs.extend(specs.iter().map(|s| s.spec().clone()));
    }

    let host_env = if !match_specs.is_empty() {
        let mut resolved = solve_environment(
            "host",
            &match_specs,
            &output.build_configuration.host_platform,
            channels,
            tool_configuration,
            output.build_configuration.channel_priority,
            output.build_configuration.solve_strategy,
            output.build_configuration.exclude_newer,
        )
        .await
        .map_err(ResolveError::from)?;

        // Optionally add run exports to records that don't have them yet by
        // downloading packages and extracting run_exports.json
        if download_missing_run_exports == RunExportsDownload::DownloadMissing {
            tool_configuration
                .fancy_log_handler
                .wrap_in_progress_async_with_progress("Collecting run exports", |pb| {
                    let progress_style = tool_configuration.fancy_log_handler.default_bytes_style();
                    let finish_style = tool_configuration
                        .fancy_log_handler
                        .finished_progress_style();
                    ensure_run_exports(
                        &mut resolved,
                        gateway.as_ref().unwrap(),
                        tool_configuration
                            .fancy_log_handler
                            .multi_progress()
                            .clone(),
                        tool_configuration
                            .fancy_log_handler
                            .with_indent_levels("  "),
                        Some(pb),
                        progress_style,
                        finish_style,
                    )
                })
                .await
                .map_err(ResolveError::CouldNotCollectRunExports)?;
        }

        resolved.iter().for_each(|r| {
            compatibility_specs.insert(r.package_record.name.clone(), r.package_record.clone());
        });

        Some(ResolvedDependencies {
            specs: host_env_specs,
            resolved,
        })
    } else {
        None
    };

    let mut depends = apply_variant(
        &requirements.run,
        &output.build_configuration,
        &compatibility_specs,
        false,
    )?;

    let mut constraints = apply_variant(
        &requirements.run_constraints,
        &output.build_configuration,
        &compatibility_specs,
        false,
    )?;

    let rendered_run_exports = render_run_exports(output, &compatibility_specs)?;

    let mut host_run_exports = HashMap::new();

    // Grab the host run exports from the cache
    // Add in the host run exports from the current output
    if let Some(host_env) = &host_env {
        host_run_exports.extend(host_env.run_exports(true));
    }

    // And filter the run exports
    // Use cache ignore_run_exports if available, otherwise use output ignore_run_exports
    let host_ignore_run_exports = get_cache_ignore_run_exports(output, &output_ignore_run_exports);
    let mut host_run_exports = host_ignore_run_exports.filter(&host_run_exports, "host")?;

    // Process host environment cache
    if let Some(cache) = &output.finalized_cache_dependencies {
        if let Some(cache_host_env) = &cache.host {
            let cache_host_run_exports = cache_host_env.run_exports(true);
            let cache_ignore_run_exports =
                get_cache_ignore_run_exports(output, &output_ignore_run_exports);

            let filtered =
                cache_ignore_run_exports.filter(&cache_host_run_exports, "cache-host")?;
            host_run_exports.extend(&filtered);
        }
    }

    // add the host run exports to the run dependencies
    if output.target_platform() == &Platform::NoArch {
        // ignore build noarch depends
        depends.extend(host_run_exports.noarch.iter().cloned());
    } else {
        depends.extend(build_run_exports.strong.iter().cloned());
        depends.extend(host_run_exports.strong.iter().cloned());
        depends.extend(host_run_exports.weak.iter().cloned());
        // add the constraints
        constraints.extend(build_run_exports.strong_constraints.iter().cloned());
        constraints.extend(host_run_exports.strong_constraints.iter().cloned());
        constraints.extend(host_run_exports.weak_constraints.iter().cloned());
    }

    if let Some(cache) = &output.finalized_cache_dependencies {
        // add in the run exports from the cache
        // filter run dependencies that came from run exports
        let cache_run_exports: Vec<_> = cache
            .run
            .depends
            .iter()
            .filter(|c| match c {
                DependencyInfo::RunExport(run_export) => {
                    let source_package: Option<PackageName> =
                        run_export.source_package.parse().ok();
                    let spec_name = &run_export.spec.name;

                    let by_name = spec_name
                        .as_ref()
                        .map(|n| output_ignore_run_exports.by_name().contains(n))
                        .unwrap_or(false);
                    let by_package = source_package
                        .map(|s| output_ignore_run_exports.from_package().contains(&s))
                        .unwrap_or(false);

                    !by_name && !by_package
                }
                _ => false,
            })
            .cloned()
            .collect();

        for cache_dep in cache_run_exports {
            let already_exists = depends.iter().any(|existing_dep| {
                matches!((existing_dep, &cache_dep),
                    (DependencyInfo::RunExport(existing), DependencyInfo::RunExport(cache))
                    if existing.spec == cache.spec
                )
            });

            if !already_exists {
                depends.push(cache_dep);
            }
        }
    }

    let run_specs = FinalizedRunDependencies {
        depends,
        constraints,
        run_exports: rendered_run_exports,
    };

    // log a table of the rendered run dependencies
    if run_specs.depends.is_empty() && run_specs.constraints.is_empty() {
        tracing::info!("\nFinalized run dependencies: this output has no run dependencies");
    } else {
        tracing::info!(
            "\nFinalized run dependencies ({}):\n{}",
            output.identifier(),
            run_specs
        );
    }

    Ok(FinalizedDependencies {
        build: build_env,
        host: host_env,
        run: run_specs,
    })
}

impl Output {
    /// Resolve the dependencies for this output
    pub async fn resolve_dependencies(
        self,
        tool_configuration: &tool_configuration::Configuration,
        download_missing_run_exports: RunExportsDownload,
    ) -> Result<Output, ResolveError> {
        let span = tracing::info_span!("Resolving environments");
        let _enter = span.enter();

        if self.finalized_dependencies.is_some() {
            return Ok(self);
        }

        let channels = build_reindexed_channels(&self.build_configuration, tool_configuration)
            .await
            .map_err(ResolveError::RefreshChannelError)?;

        let finalized_dependencies = resolve_dependencies(
            self.recipe.requirements(),
            &self,
            &channels,
            tool_configuration,
            download_missing_run_exports,
        )
        .await?;

        // The output with the resolved dependencies
        Ok(Output {
            finalized_dependencies: Some(finalized_dependencies),
            ..self.clone()
        })
    }

    /// Install the environments of the outputs. Assumes that the dependencies
    /// for the environment have already been resolved.
    pub async fn install_environments(
        &self,
        tool_configuration: &Configuration,
    ) -> Result<(), ResolveError> {
        let dependencies = self
            .finalized_dependencies
            .as_ref()
            .ok_or(ResolveError::FinalizedDependencyNotFound)?;

        if tool_configuration.environments_externally_managed {
            let span = tracing::info_span!(
                "Externally resolved dependencies",
                recipe = self.identifier()
            );
            let _enter = span.enter();
            if let Some(build) = &dependencies.build {
                tracing::info!(
                    "\nResolved build dependencies({}):\n{}",
                    self.identifier(),
                    build
                );
            }
            if let Some(host) = &dependencies.host {
                tracing::info!(
                    "Resolved host dependencies({}):\n{}",
                    self.identifier(),
                    host
                );
            }
            tracing::info!(
                "Resolved run dependencies({}):\n{}",
                self.identifier(),
                dependencies.run
            );
            return Ok(());
        }

        install_environments(self, dependencies, tool_configuration).await
    }
}

#[cfg(test)]
mod tests {
    use rattler_conda_types::ParseStrictness;

    // test rendering of DependencyInfo
    use super::*;

    #[test]
    fn test_dependency_info_render() {
        let dep_info: Vec<DependencyInfo> = vec![
            SourceDependency {
                spec: MatchSpec::from_str("xyz", ParseStrictness::Strict).unwrap(),
            }
            .into(),
            VariantDependency {
                spec: MatchSpec::from_str("foo", ParseStrictness::Strict).unwrap(),
                variant: "bar".to_string(),
            }
            .into(),
            PinSubpackageDependency {
                name: "baz".to_string(),
                spec: MatchSpec::from_str("baz", ParseStrictness::Strict).unwrap(),
                args: PinArgs {
                    upper_bound: Some("x.x".parse().unwrap()),
                    lower_bound: Some("x.x.x".parse().unwrap()),
                    exact: true,
                    ..Default::default()
                },
            }
            .into(),
            PinCompatibleDependency {
                name: "bat".to_string(),
                spec: MatchSpec::from_str("bat", ParseStrictness::Strict).unwrap(),
                args: PinArgs {
                    upper_bound: Some("x.x".parse().unwrap()),
                    lower_bound: Some("x.x.x".parse().unwrap()),
                    exact: true,
                    ..Default::default()
                },
            }
            .into(),
        ];
        let yaml_str = serde_yaml::to_string(&dep_info).unwrap();
        insta::assert_snapshot!(yaml_str);

        // test deserialize
        let dep_info: Vec<DependencyInfo> = serde_yaml::from_str(&yaml_str).unwrap();
        assert_eq!(dep_info.len(), 4);
        assert!(matches!(dep_info[0], DependencyInfo::Source(_)));
        assert!(matches!(dep_info[1], DependencyInfo::Variant(_)));
        assert!(matches!(dep_info[2], DependencyInfo::PinSubpackage(_)));
        assert!(matches!(dep_info[3], DependencyInfo::PinCompatible(_)));
    }
}<|MERGE_RESOLUTION|>--- conflicted
+++ resolved
@@ -29,7 +29,8 @@
     tool_configuration::Configuration,
 };
 
-<<<<<<< HEAD
+use super::reporters::GatewayReporter;
+
 /// Helper function to get cache ignore_run_exports from either legacy cache or new cache outputs
 fn get_cache_ignore_run_exports(
     output: &Output,
@@ -53,9 +54,6 @@
         output_ignore_run_exports.clone()
     }
 }
-=======
-use super::reporters::GatewayReporter;
->>>>>>> 6bf81525
 
 /// A enum to keep track of where a given Dependency comes from
 #[serde_as]
@@ -757,12 +755,6 @@
 
     let mut compatibility_specs = HashMap::new();
 
-<<<<<<< HEAD
-    // Build env: include both output build requirements and cache build requirements
-    // If merge_build_host is enabled, we still compute a separate build env to propagate run_exports correctly.
-    let build_env = {
-        let mut build_env_specs = apply_variant(
-=======
     let gateway = if download_missing_run_exports == RunExportsDownload::DownloadMissing {
         let client = tool_configuration.client.get_client().clone();
         let package_cache = tool_configuration.package_cache.clone();
@@ -777,9 +769,10 @@
         None
     };
 
+    // Build env: include both output build requirements and cache build requirements
+    // If merge_build_host is enabled, we still compute a separate build env to propagate run_exports correctly.
     let build_env = if !requirements.build.is_empty() && !merge_build_host {
-        let build_env_specs = apply_variant(
->>>>>>> 6bf81525
+        let mut build_env_specs = apply_variant(
             requirements.build(),
             &output.build_configuration,
             &compatibility_specs,
@@ -848,6 +841,8 @@
             specs: build_env_specs,
             resolved,
         })
+    } else {
+        None
     };
 
     // host env
