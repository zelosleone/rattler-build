import hashlib
import json
import os
import platform
import re
import uuid
from dataclasses import dataclass, field
from pathlib import Path
from subprocess import DEVNULL, STDOUT, CalledProcessError, check_output
from typing import Iterator

import boto3
import pytest
import requests
import yaml
import subprocess
import shutil
from helpers import (
    RattlerBuild,
    check_build_output,
    get_extracted_package,
    get_package,
)


def test_functionality(rattler_build: RattlerBuild):
    suffix = ".exe" if os.name == "nt" else ""
    text = rattler_build("--help").splitlines()
    assert text[0] == f"Usage: rattler-build{suffix} [OPTIONS] [COMMAND]"


def test_license_glob(rattler_build: RattlerBuild, recipes: Path, tmp_path: Path):
    rattler_build.build(recipes / "globtest", tmp_path)
    pkg = get_extracted_package(tmp_path, "globtest")
    assert (pkg / "info/licenses/LICENSE").exists()
    # Random files we moved into the package license folder
    assert (pkg / "info/licenses/cmake/FindTBB.cmake").exists()
    assert (pkg / "info/licenses/docs/ghp_environment.yml").exists()
    assert (pkg / "info/licenses/docs/rtd_environment.yml").exists()
    assert (pkg / "info/licenses/tools/check_circular.py").exists()

    # Check that the total number of files under the license folder is correct
    # 5 files + 3 folders = 8
    assert len(list(pkg.glob("info/licenses/**/*"))) == 8


def test_missing_license_file(
    rattler_build: RattlerBuild, recipes: Path, tmp_path: Path
):
    """Test that building fails when a specified license file is missing."""
    try:
        rattler_build.build(recipes / "missing_license_file", tmp_path)
        assert False, "Build should have failed"
    except CalledProcessError:
        # The build correctly failed as expected
        pass


def test_missing_license_glob(
    rattler_build: RattlerBuild, recipes: Path, tmp_path: Path
):
    """Test that building fails when a license glob pattern matches no files."""
    try:
        rattler_build.build(recipes / "missing_license_glob", tmp_path)
        assert False, "Build should have failed"
    except CalledProcessError:
        # The build correctly failed as expected
        pass


def test_spaces_in_paths(rattler_build: RattlerBuild, recipes: Path, tmp_path: Path):
    """Test that building a package with spaces in output paths works correctly."""
    output_dir = tmp_path / "Output Space Dir"
    output_dir.mkdir(exist_ok=True)

    rattler_build.build(
        recipes / "spaces-in-paths" / "recipe.yaml",
        output_dir,
    )
    pkg = get_extracted_package(output_dir, "spaces-in-paths")
    assert (pkg / "test.txt").exists()
    assert (pkg / "dir with spaces").exists()
    assert (pkg / "dir with spaces" / "file.txt").exists()
    assert (
        pkg / "dir with spaces" / "file.txt"
    ).read_text().strip() == "This file is in a directory with spaces"

    # Build the recipe with quoted paths on all platforms
    rattler_build.build(
        recipes / "spaces-in-paths" / "recipe-with-quotes.yaml",
        output_dir,
    )
    pkg_quoted = get_extracted_package(output_dir, "spaces-in-paths-quotes")
    assert (pkg_quoted / "test.txt").exists()

    # Check directories with spaces on all platforms
    assert (pkg_quoted / "dir with spaces").exists()
    assert (pkg_quoted / "dir with spaces" / "file.txt").exists()
    assert (
        pkg_quoted / "dir with spaces" / "file.txt"
    ).read_text().strip() == "This file is in a directory with spaces"


def check_info(folder: Path, expected: Path):
    for f in ["index.json", "about.json", "link.json", "paths.json"]:
        assert (folder / "info" / f).exists()
        cmp = json.loads((expected / f).read_text())

        actual = json.loads((folder / "info" / f).read_text())
        if f == "index.json":
            # We need to remove the timestamp from the index.json
            cmp["timestamp"] = actual["timestamp"]

        if f == "paths.json":
            assert len(actual["paths"]) == len(cmp["paths"])

            for i, p in enumerate(actual["paths"]):
                c = cmp["paths"][i]
                assert c["_path"] == p["_path"]
                assert c["path_type"] == p["path_type"]
                if "dist-info" not in p["_path"]:
                    assert c["sha256"] == p["sha256"]
                    assert c["size_in_bytes"] == p["size_in_bytes"]
                assert c.get("no_link") is None
        else:
            if actual != cmp:
                print(f"Expected {f} to be {cmp} but was {actual}")
                raise AssertionError(f"Expected {f} to be {cmp} but was {actual}")


def test_python_noarch(rattler_build: RattlerBuild, recipes: Path, tmp_path: Path):
    rattler_build.build(recipes / "toml", tmp_path)
    pkg = get_extracted_package(tmp_path, "toml")

    assert (pkg / "info/licenses/LICENSE").exists()
    assert (pkg / "site-packages/toml-0.10.2.dist-info/INSTALLER").exists()
    installer = pkg / "site-packages/toml-0.10.2.dist-info/INSTALLER"
    assert installer.read_text().strip() == "conda"

    check_info(pkg, expected=recipes / "toml" / "expected")


def test_render_only_with_solve_does_not_download_packages(
    rattler_build: RattlerBuild, recipes: Path, tmp_path: Path
):
    result = rattler_build.render(
        recipes / "toml",
        tmp_path,
        with_solve=True,
        custom_channels=["conda-forge"],
        raw=True,
    )

    assert result.returncode == 0
    combined = (result.stdout or "") + "\n" + (result.stderr or "")

    # Verify we did not trigger steps that download packages
    assert "Collecting run exports" not in combined
    assert "Installing host environment" not in combined
    assert "Installing build environment" not in combined

    outputs = json.loads(result.stdout or "[]")
    assert isinstance(outputs, list) and len(outputs) >= 1
    deps = outputs[0].get("finalized_dependencies", {})
    resolved_len = 0
    host = deps.get("host")
    if isinstance(host, dict):
        resolved_len = len(host.get("resolved", []))
    if resolved_len == 0:
        build = deps.get("build")
        if isinstance(build, dict):
            resolved_len = len(build.get("resolved", []))
    assert resolved_len >= 1


def test_run_exports(
    rattler_build: RattlerBuild, recipes: Path, tmp_path: Path, snapshot_json
):
    rattler_build.build(recipes / "run_exports", tmp_path)
    pkg = get_extracted_package(tmp_path, "run_exports_test")

    assert (pkg / "info/run_exports.json").exists()
    actual_run_export = json.loads((pkg / "info/run_exports.json").read_text())
    assert set(actual_run_export.keys()) == {"weak"}
    assert len(actual_run_export["weak"]) == 1
    x = actual_run_export["weak"][0]
    assert x.startswith("run_exports_test ==1.0.0 h") and x.endswith("_0")

    assert (pkg / "info/index.json").exists()
    index_json = json.loads((pkg / "info/index.json").read_text())
    assert index_json.get("depends") is None

    rendered = rattler_build.render(
        recipes / "run_exports/multi_run_exports_list.yaml", tmp_path
    )
    assert rendered[0]["recipe"]["requirements"]["run_exports"] == {
        "weak": ["abc", "def"]
    }

    rendered = rattler_build.render(
        recipes / "run_exports/multi_run_exports_dict.yaml", tmp_path
    )
    assert rendered[0]["recipe"]["requirements"]["run_exports"] == snapshot_json


def host_subdir():
    """return conda subdir based on current platform"""
    plat = platform.system()
    if plat == "Linux":
        if platform.machine().endswith("aarch64"):
            return "linux-aarch64"
        return "linux-64"
    elif plat == "Darwin":
        if platform.machine().endswith("arm64"):
            return "osx-arm64"
        return "osx-64"
    elif plat == "Windows":
        return "win-64"
    else:
        raise RuntimeError("Unsupported platform")


def variant_hash(variant):
    hash_length = 7
    m = hashlib.sha1()
    m.update(json.dumps(variant, sort_keys=True).encode())
    return f"h{m.hexdigest()[:hash_length]}"


def test_pkg_hash(rattler_build: RattlerBuild, recipes: Path, tmp_path: Path):
    rattler_build.build(recipes / "pkg_hash", tmp_path, extra_args=["--test=skip"])
    pkg = get_package(tmp_path, "pkg_hash")
    expected_hash = variant_hash({"target_platform": host_subdir()})
    assert pkg.name.endswith(f"pkg_hash-1.0.0-{expected_hash}_my_pkg.tar.bz2")


def test_strict_mode_fail(rattler_build: RattlerBuild, recipes: Path, tmp_path: Path):
    """Test that strict mode fails when unmatched files exist"""
    recipe_dir = recipes / "strict-mode"
    output_dir = tmp_path / "output"
    output_dir.mkdir()

    with pytest.raises(CalledProcessError):
        rattler_build.build(recipe_dir / "recipe-fail.yaml", output_dir)


def test_strict_mode_pass(rattler_build: RattlerBuild, recipes: Path, tmp_path: Path):
    """Test that strict mode passes when all files are matched"""
    recipe_dir = recipes / "strict-mode"
    output_dir = tmp_path / "output"
    output_dir.mkdir()

    rattler_build.build(recipe_dir / "recipe-pass.yaml", output_dir)


def test_strict_mode_many_files(
    rattler_build: RattlerBuild, recipes: Path, tmp_path: Path
):
    """Test that strict mode shows all unmatched files, not just the first few"""
    recipe_dir = recipes / "strict-mode"
    output_dir = tmp_path / "output"
    output_dir.mkdir()

    build_args = rattler_build.build_args(
        recipe_dir / "recipe-many-files.yaml",
        output_dir,
        extra_args=["--log-style=json"],
    )
    result = subprocess.run(
        [str(rattler_build.path), *build_args],
        capture_output=True,
        text=True,
        encoding="utf-8",
        errors="replace",
    )
    assert result.returncode != 0

    logs = []
    stderr = result.stderr if result.stderr else ""
    for line in stderr.splitlines():
        if line.strip() and line.strip().startswith("{"):
            try:
                logs.append(json.loads(line))
            except json.JSONDecodeError:
                continue

    stdout = result.stdout if result.stdout else ""
    error_output = stderr + stdout
    assert "unmatched1.txt" in error_output
    assert "unmatched2.txt" in error_output
    assert "unmatched3.txt" in error_output
    assert "unmatched4.txt" in error_output
    assert "unmatched5.txt" in error_output
    assert "unmatched6.txt" in error_output
    assert "unmatched7.txt" in error_output


@pytest.mark.skipif(
    not os.environ.get("PREFIX_DEV_READ_ONLY_TOKEN", ""),
    reason="requires PREFIX_DEV_READ_ONLY_TOKEN",
)
def test_auth_file(
    rattler_build: RattlerBuild, recipes: Path, tmp_path: Path, monkeypatch
):
    auth_file = tmp_path / "auth.json"
    monkeypatch.setenv("RATTLER_AUTH_FILE", str(auth_file))

    with pytest.raises(CalledProcessError):
        rattler_build.build(
            recipes / "private-repository",
            tmp_path,
            custom_channels=["conda-forge", "https://repo.prefix.dev/setup-pixi-test"],
        )

    auth_file.write_text(
        json.dumps(
            {
                "repo.prefix.dev": {
                    "BearerToken": os.environ["PREFIX_DEV_READ_ONLY_TOKEN"]
                }
            }
        )
    )

    rattler_build.build(
        recipes / "private-repository",
        tmp_path,
        custom_channels=["conda-forge", "https://repo.prefix.dev/setup-pixi-test"],
    )


@pytest.mark.skipif(
    not os.environ.get("ANACONDA_ORG_TEST_TOKEN", ""),
    reason="requires ANACONDA_ORG_TEST_TOKEN",
)
def test_anaconda_upload(
    rattler_build: RattlerBuild, recipes: Path, tmp_path: Path, monkeypatch
):
    URL = "https://api.anaconda.org/package/rattler-build-testpackages/globtest"

    # Make sure the package doesn't exist
    requests.delete(
        URL, headers={"Authorization": f"token {os.environ['ANACONDA_ORG_TEST_TOKEN']}"}
    )

    assert requests.get(URL).status_code == 404

    monkeypatch.setenv("ANACONDA_API_KEY", os.environ["ANACONDA_ORG_TEST_TOKEN"])

    rattler_build.build(recipes / "globtest", tmp_path)

    rattler_build(
        "upload",
        "-vvv",
        "anaconda",
        "--owner",
        "rattler-build-testpackages",
        str(get_package(tmp_path, "globtest")),
    )

    # Make sure the package exists
    assert requests.get(URL).status_code == 200

    # Make sure the package attempted overwrites fail without --force
    with pytest.raises(CalledProcessError):
        rattler_build(
            "upload",
            "-vvv",
            "anaconda",
            "--owner",
            "rattler-build-testpackages",
            str(get_package(tmp_path, "globtest")),
        )

    # Make sure the package attempted overwrites succeed with --force
    rattler_build(
        "upload",
        "-vvv",
        "anaconda",
        "--owner",
        "rattler-build-testpackages",
        "--force",
        str(get_package(tmp_path, "globtest")),
    )

    assert requests.get(URL).status_code == 200


@dataclass
class S3Config:
    access_key_id: str
    secret_access_key: str
    region: str = "auto"
    endpoint_url: str = (
        "https://e1a7cde76f1780ec06bac859036dbaf7.r2.cloudflarestorage.com"
    )
    bucket_name: str = "rattler-build-upload-test"
    channel_name: str = field(default_factory=lambda: f"channel{uuid.uuid4()}")


@pytest.fixture()
def s3_config() -> S3Config:
    access_key_id = os.environ.get("S3_ACCESS_KEY_ID")
    if not access_key_id:
        pytest.skip("S3_ACCESS_KEY_ID environment variable is not set")
    secret_access_key = os.environ.get("S3_SECRET_ACCESS_KEY")
    if not secret_access_key:
        pytest.skip("S3_SECRET_ACCESS_KEY environment variable is not set")
    return S3Config(
        access_key_id=access_key_id,
        secret_access_key=secret_access_key,
    )


@pytest.fixture()
def s3_client(s3_config: S3Config):
    return boto3.client(
        service_name="s3",
        endpoint_url=s3_config.endpoint_url,
        aws_access_key_id=s3_config.access_key_id,
        aws_secret_access_key=s3_config.secret_access_key,
        region_name=s3_config.region,
    )


@pytest.fixture()
def s3_channel(s3_config: S3Config, s3_client) -> Iterator[str]:
    channel_url = f"s3://{s3_config.bucket_name}/{s3_config.channel_name}"

    yield channel_url

    # Clean up the channel after the test
    objects_to_delete = s3_client.list_objects_v2(
        Bucket=s3_config.bucket_name, Prefix=f"{s3_config.channel_name}/"
    )
    delete_keys = [{"Key": obj["Key"]} for obj in objects_to_delete.get("Contents", [])]
    if delete_keys:
        result = s3_client.delete_objects(
            Bucket=s3_config.bucket_name, Delete={"Objects": delete_keys}
        )
        assert result["ResponseMetadata"]["HTTPStatusCode"] == 200


@pytest.fixture()
def s3_credentials_file(
    tmp_path: Path,
    s3_config: S3Config,
    s3_channel: str,
) -> Path:
    path = tmp_path / "credentials.json"
    path.write_text(
        f"""\
{{
    "{s3_channel}": {{
        "S3Credentials": {{
            "access_key_id": "{s3_config.access_key_id}",
            "secret_access_key": "{s3_config.secret_access_key}"
        }}
    }}
}}"""
    )
    return path


def test_s3_minio_upload(
    rattler_build: RattlerBuild,
    recipes: Path,
    tmp_path: Path,
    s3_credentials_file: Path,
    s3_config: S3Config,
    s3_channel: str,
    s3_client,
    monkeypatch,
):
    monkeypatch.setenv("RATTLER_AUTH_FILE", str(s3_credentials_file))
    rattler_build.build(recipes / "globtest", tmp_path)
    cmd = [
        "upload",
        "-vvv",
        "s3",
        "--channel",
        s3_channel,
        "--region",
        s3_config.region,
        "--endpoint-url",
        s3_config.endpoint_url,
        "--addressing-style",
        "path",
        str(get_package(tmp_path, "globtest")),
    ]
    rattler_build(*cmd)

    # Check if package was correctly uploaded
    package_key = f"{s3_config.channel_name}/{host_subdir()}/globtest-0.24.6-{variant_hash({'target_platform': host_subdir()})}_0.tar.bz2"
    result = s3_client.head_object(
        Bucket=s3_config.bucket_name,
        Key=package_key,
    )
    assert result["ResponseMetadata"]["HTTPStatusCode"] == 200

    # Raise an error if the same package is uploaded again
    with pytest.raises(CalledProcessError):
        rattler_build(*cmd)


@pytest.mark.skipif(
    os.name == "nt", reason="recipe does not support execution on windows"
)
def test_cross_testing(
    rattler_build: RattlerBuild, recipes: Path, tmp_path: Path
) -> None:
    native_platform = host_subdir()
    if native_platform.startswith("linux"):
        target_platform = "osx-64"
    elif native_platform.startswith("osx"):
        target_platform = "linux-64"

    rattler_build.build(
        recipes / "test-execution/recipe-test-succeed.yaml",
        tmp_path,
        extra_args=["--target-platform", target_platform],
    )

    pkg = get_extracted_package(tmp_path, "test-execution")

    assert (pkg / "info/paths.json").exists()
    # make sure that the recipe is renamed to `recipe.yaml` in the package
    assert (pkg / "info/recipe/recipe.yaml").exists()


def test_additional_entrypoints(
    rattler_build: RattlerBuild, recipes: Path, tmp_path: Path
):
    rattler_build.build(
        recipes / "entry_points/additional_entrypoints.yaml",
        tmp_path,
    )

    pkg = get_extracted_package(tmp_path, "additional_entrypoints")

    if os.name == "nt":
        assert (pkg / "Scripts/additional_entrypoints-script.py").exists()
        assert (pkg / "Scripts/additional_entrypoints.exe").exists()
    else:
        assert (pkg / "bin/additional_entrypoints").exists()


def test_always_copy_files(rattler_build: RattlerBuild, recipes: Path, tmp_path: Path):
    rattler_build.build(
        recipes / "always-copy-files/recipe.yaml",
        tmp_path,
    )

    pkg = get_extracted_package(tmp_path, "always_copy_files")

    assert (pkg / "info/paths.json").exists()
    paths = json.loads((pkg / "info/paths.json").read_text())
    assert len(paths["paths"]) == 1
    assert paths["paths"][0]["_path"] == "hello.txt"
    assert paths["paths"][0]["no_link"] is True


def test_always_include_files(
    rattler_build: RattlerBuild, recipes: Path, tmp_path: Path
):
    rattler_build.build(
        recipes / "always-include-files/recipe.yaml",
        tmp_path,
    )

    pkg = get_extracted_package(tmp_path, "force-include-base")

    assert (pkg / "info/paths.json").exists()
    paths = json.loads((pkg / "info/paths.json").read_text())
    assert len(paths["paths"]) == 1
    assert paths["paths"][0]["_path"] == "hello.txt"
    assert paths["paths"][0].get("no_link") is None

    assert "Hello, world!" in (pkg / "hello.txt").read_text()

    pkg_sanity = get_extracted_package(tmp_path, "force-include-sanity-check")
    paths = json.loads((pkg_sanity / "info/paths.json").read_text())
    assert len(paths["paths"]) == 0

    pkg_force = get_extracted_package(tmp_path, "force-include-forced")
    paths = json.loads((pkg_force / "info/paths.json").read_text())
    assert len(paths["paths"]) == 1
    assert paths["paths"][0]["_path"] == "hello.txt"
    assert paths["paths"][0].get("no_link") is None
    assert (pkg_force / "hello.txt").exists()
    assert "Force include new file" in (pkg_force / "hello.txt").read_text()


def test_script_env_in_recipe(
    rattler_build: RattlerBuild, recipes: Path, tmp_path: Path
):
    rattler_build.build(
        recipes / "script_env/recipe.yaml",
        tmp_path,
    )
    pkg = get_extracted_package(tmp_path, "script_env")

    assert (pkg / "info/paths.json").exists()
    content = (pkg / "hello.txt").read_text()
    # Windows adds quotes to the string so we just check with `in`
    assert "FOO is Hello World!" in content


def test_crazy_characters(rattler_build: RattlerBuild, recipes: Path, tmp_path: Path):
    rattler_build.build(
        recipes / "crazy_characters/recipe.yaml",
        tmp_path,
    )
    pkg = get_extracted_package(tmp_path, "crazy_characters")
    assert (pkg / "info/paths.json").exists()

    file_1 = pkg / "files" / "File(Glob …).tmSnippet"
    assert file_1.read_text() == file_1.name

    file_2 = (
        pkg / "files" / "a $random_crazy file name with spaces and (parentheses).txt"
    )
    assert file_2.read_text() == file_2.name

    # limit on Windows is 260 chars
    file_3 = pkg / "files" / ("a_really_long_" + ("a" * 200) + ".txt")
    assert file_3.read_text() == file_3.name


def test_variant_config(rattler_build: RattlerBuild, recipes: Path, tmp_path: Path):
    rattler_build.build(
        recipes / "variant_config/recipe.yaml",
        tmp_path,
        variant_config=recipes / "variant_config/variant_config.yaml",
    )
    v1 = get_extracted_package(tmp_path, "bla-0.1.0-h2c65b68_0")
    v2 = get_extracted_package(tmp_path, "bla-0.1.0-h48a45df_0")

    assert (v1 / "info/paths.json").exists()
    assert (v2 / "info/paths.json").exists()

    assert (v1 / "info/hash_input.json").exists()
    assert (v2 / "info/hash_input.json").exists()
    print(v1)
    print(v2)
    print((v1 / "info/hash_input.json").read_text())
    print((v2 / "info/hash_input.json").read_text())

    hash_input = json.loads((v1 / "info/hash_input.json").read_text())
    assert hash_input["some_option"] == "DEF"
    hash_input = json.loads((v2 / "info/hash_input.json").read_text())
    assert hash_input["some_option"] == "ABC"


def test_compile_python(rattler_build: RattlerBuild, recipes: Path, tmp_path: Path):
    rattler_build.build(
        recipes / "python_compilation/recipe.yaml",
        tmp_path,
    )

    pkg = get_extracted_package(tmp_path, "python_compilation")

    assert (pkg / "info/paths.json").exists()
    paths = json.loads((pkg / "info/paths.json").read_text())
    pyc_paths = [p["_path"] for p in paths["paths"] if p["_path"].endswith(".pyc")]
    assert len(pyc_paths) == 3
    assert "just_a_.cpython-311.pyc" in pyc_paths
    assert len([p for p in paths["paths"] if p["_path"].endswith(".py")]) == 4

    # make sure that we include the `info/recipe/recipe.py` file
    py_files = list(pkg.glob("**/*.py"))
    assert len(py_files) == 5


def test_down_prioritize(rattler_build: RattlerBuild, recipes: Path, tmp_path: Path):
    rattler_build.build(
        recipes / "down_prioritize/recipe.yaml",
        tmp_path,
    )

    pkg = get_extracted_package(tmp_path, "down_prioritize")

    assert (pkg / "info/index.json").exists()
    index = json.loads((pkg / "info/index.json").read_text())
    assert isinstance(index["track_features"], str)
    assert (
        index["track_features"]
        == "down_prioritize-p-0 down_prioritize-p-1 down_prioritize-p-2 down_prioritize-p-3"
    )


def test_prefix_detection(rattler_build: RattlerBuild, recipes: Path, tmp_path: Path):
    rattler_build.build(
        recipes / "prefix_detection/recipe.yaml",
        tmp_path,
    )

    pkg = get_extracted_package(tmp_path, "prefix_detection")

    assert (pkg / "info/index.json").exists()
    assert (pkg / "info/paths.json").exists()

    def check_path(p, t):
        if t is None:
            assert "file_mode" not in p
            assert "prefix_placeholder" not in p
        else:
            assert p["file_mode"] == t
            assert len(p["prefix_placeholder"]) > 10

    win = os.name == "nt"

    paths = json.loads((pkg / "info/paths.json").read_text())
    for p in paths["paths"]:
        path = p["_path"]
        if path == "is_binary/file_with_prefix":
            if not win:
                check_path(p, "binary")
            else:
                # On Windows, we do not look into binary files
                # and we also don't do any prefix replacement
                check_path(p, None)
        elif path == "is_text/file_with_prefix":
            check_path(p, "text")
        elif path == "is_binary/file_without_prefix":
            check_path(p, None)
        elif path == "is_text/file_without_prefix":
            check_path(p, None)
        elif path == "force_text/file_with_prefix":
            if not win:
                check_path(p, "text")
            else:
                # On Windows, we do not look into binary files (even if forced to text)
                # and thus we also don't do any prefix replacement
                check_path(p, None)
        elif path == "force_text/file_without_prefix":
            check_path(p, None)
        elif path == "force_binary/file_with_prefix":
            if not win:
                check_path(p, "binary")
            else:
                # On Windows, we do not look into binary files
                # and we also don't do any prefix replacement
                check_path(p, None)

        elif path == "force_binary/file_without_prefix":
            check_path(p, None)
        elif path == "ignore/file_with_prefix":
            check_path(p, None)
        elif path == "ignore/text_with_prefix":
            check_path(p, None)
        elif path == "is_text/file_with_forwardslash_prefix":
            assert "\\" not in p["prefix_placeholder"]
            assert "/" in p["prefix_placeholder"]
            check_path(p, "text")


def test_empty_folder(rattler_build: RattlerBuild, recipes: Path, tmp_path: Path):
    path_to_recipe = recipes / "empty_folder"
    (path_to_recipe / "empty_folder_in_recipe").mkdir(parents=True, exist_ok=True)

    rattler_build.build(
        recipes / "empty_folder/recipe.yaml",
        tmp_path,
    )

    pkg = get_extracted_package(tmp_path, "empty_folder")

    assert (pkg / "info/index.json").exists()
    assert (pkg / "info/recipe/empty_folder_in_recipe").exists()
    assert (pkg / "info/recipe/empty_folder_in_recipe").is_dir()

    assert not (pkg / "empty_folder").exists()
    assert not (pkg / "empty_folder").is_dir()

    # read paths json
    paths = json.loads((pkg / "info/paths.json").read_text())
    assert len(paths["paths"]) == 0


@pytest.mark.skipif(
    os.name == "nt", reason="recipe does not support execution on windows"
)
def test_console_logging(rattler_build: RattlerBuild, recipes: Path, tmp_path: Path):
    path_to_recipe = recipes / "console_logging"
    os.environ["SECRET"] = "hahaha"
    args = rattler_build.build_args(
        path_to_recipe,
        tmp_path,
    )

    output = check_output([str(rattler_build.path), *args], stderr=STDOUT, text=True)
    assert "hahaha" not in output
    assert "I am hahaha" not in output
    assert "I am ********" in output


@pytest.mark.skipif(
    os.name == "nt", reason="recipe does not support execution on windows"
)
def test_git_submodule(
    rattler_build: RattlerBuild, recipes: Path, tmp_path: Path, snapshot_json
):
    path_to_recipe = recipes / "git_source_submodule"
    args = rattler_build.build_args(
        path_to_recipe,
        tmp_path,
    )

    _ = check_output([str(rattler_build.path), *args], stderr=STDOUT, text=True)
    pkg = get_extracted_package(tmp_path, "nanobind")

    assert (pkg / "info/paths.json").exists()
    assert (pkg / "info/recipe/rendered_recipe.yaml").exists()
    # load recipe as YAML

    text = (pkg / "info/recipe/rendered_recipe.yaml").read_text()

    # parse the rendered recipe
    rendered_recipe = yaml.safe_load(text)
    assert snapshot_json == rendered_recipe["finalized_sources"]


@pytest.mark.skipif(
    os.name == "nt", reason="recipe does not support execution on windows"
)
def test_git_patch(rattler_build: RattlerBuild, recipes: Path, tmp_path: Path):
    path_to_recipe = recipes / "git_source_patch"
    args = rattler_build.build_args(
        path_to_recipe,
        tmp_path,
    )

    _ = check_output([str(rattler_build.path), *args], stderr=STDOUT, text=True)
    pkg = get_extracted_package(tmp_path, "ament_package")

    assert (pkg / "info/paths.json").exists()
    assert (pkg / "info/recipe/rendered_recipe.yaml").exists()
    # load recipe as YAML

    text = (pkg / "info/recipe/rendered_recipe.yaml").read_text()

    # parse the rendered recipe
    rendered_recipe = yaml.safe_load(text)
    sources = rendered_recipe["finalized_sources"]

    assert len(sources) == 1
    source = sources[0]
    assert source["git"] == "https://github.com/ros2-gbp/ament_package-release.git"
    assert source["rev"] == "00da147b17c19bc225408dc693ed8fdc14c314ab"


@pytest.mark.skipif(
    os.name == "nt", reason="recipe does not support execution on windows"
)
def test_patch_strip_level(rattler_build: RattlerBuild, recipes: Path, tmp_path: Path):
    path_to_recipe = recipes / "patch_with_strip"
    args = rattler_build.build_args(
        path_to_recipe,
        tmp_path,
    )

    _ = check_output([str(rattler_build.path), *args], stderr=STDOUT, text=True)
    pkg = get_extracted_package(tmp_path, "patch_with_strip")

    assert (pkg / "info/paths.json").exists()
    assert (pkg / "info/recipe/rendered_recipe.yaml").exists()

    text = (pkg / "somefile").read_text()

    assert text == "123\n"


@pytest.mark.skipif(
    os.name == "nt", reason="recipe does not support execution on windows"
)
def test_symlink_recipe(
    rattler_build: RattlerBuild, recipes: Path, tmp_path: Path, snapshot_json
):
    path_to_recipe = recipes / "symlink"
    args = rattler_build.build_args(
        path_to_recipe,
        tmp_path,
    )

    rattler_build(*args)

    pkg = get_extracted_package(tmp_path, "symlink")
    assert snapshot_json == json.loads((pkg / "info/paths.json").read_text())


@pytest.mark.skipif(
    os.name == "nt", reason="recipe does not support execution on windows"
)
def test_read_only_removal(rattler_build: RattlerBuild, recipes: Path, tmp_path: Path):
    path_to_recipe = recipes / "read_only_build_files"
    args = rattler_build.build_args(
        path_to_recipe,
        tmp_path,
    )

    rattler_build(*args)
    pkg = get_extracted_package(tmp_path, "read-only-build-files")

    assert (pkg / "info/index.json").exists()


def test_noarch_variants(rattler_build: RattlerBuild, recipes: Path, tmp_path: Path):
    path_to_recipe = recipes / "noarch_variant"
    args = rattler_build.build_args(
        path_to_recipe,
        tmp_path,
    )

    output = rattler_build(
        *args, "--target-platform=linux-64", "--render-only", stderr=DEVNULL
    )

    # parse as json
    rendered = json.loads(output)
    assert len(rendered) == 2

    assert rendered[0]["recipe"]["requirements"]["run"] == ["__unix"]
    assert rendered[0]["recipe"]["build"]["string"] == "unix_5600cae_0"

    assert rendered[0]["build_configuration"]["variant"] == {
        "__unix": "__unix",
        "target_platform": "noarch",
    }

    pin = {
        "pin_subpackage": {
            "name": "rattler-build-demo",
            "exact": True,
        }
    }
    assert rendered[1]["recipe"]["build"]["string"] == "unix_63d9094_0"
    assert rendered[1]["recipe"]["build"]["noarch"] == "generic"
    assert rendered[1]["recipe"]["requirements"]["run"] == [pin]
    assert rendered[1]["build_configuration"]["variant"] == {
        "rattler_build_demo": "1 unix_5600cae_0",
        "target_platform": "noarch",
    }

    output = rattler_build(
        *args, "--target-platform=win-64", "--render-only", stderr=DEVNULL
    )
    rendered = json.loads(output)
    assert len(rendered) == 2

    assert rendered[0]["recipe"]["requirements"]["run"] == ["__win >=11.0.123 foobar"]
    assert rendered[0]["recipe"]["build"]["string"] == "win_19aa286_0"

    assert rendered[0]["build_configuration"]["variant"] == {
        "__win": "__win >=11.0.123 foobar",
        "target_platform": "noarch",
    }

    pin = {
        "pin_subpackage": {
            "name": "rattler-build-demo",
            "exact": True,
        }
    }
    assert rendered[1]["recipe"]["build"]["string"] == "win_95d38b2_0"
    assert rendered[1]["recipe"]["build"]["noarch"] == "generic"
    assert rendered[1]["recipe"]["requirements"]["run"] == [pin]
    assert rendered[1]["build_configuration"]["variant"] == {
        "rattler_build_demo": "1 win_19aa286_0",
        "target_platform": "noarch",
    }


def test_regex_post_process(rattler_build: RattlerBuild, recipes: Path, tmp_path: Path):
    path_to_recipe = recipes / "regex_post_process"
    args = rattler_build.build_args(
        path_to_recipe,
        tmp_path,
    )

    _ = rattler_build(*args)

    pkg = get_extracted_package(tmp_path, "regex-post-process")

    assert (pkg / "info/paths.json").exists()

    test_text = (pkg / "test.txt").read_text().splitlines()
    assert test_text[0] == "Building the regex-post-process-replaced package"
    assert test_text[1] == "Do not replace /some/path/to/sysroot/and/more this"

    text_pc = (pkg / "test.pc").read_text().splitlines()
    expect_begin = "I am a test file with $(CONDA_BUILD_SYSROOT_S)and/some/more"
    expect_end = "and: $(CONDA_BUILD_SYSROOT_S)and/some/more"
    assert text_pc[0] == expect_begin
    assert text_pc[2] == expect_end

    text_cmake = (pkg / "test.cmake").read_text()
    assert text_cmake.startswith(
        'target_compile_definitions(test PRIVATE "some_path;$ENV{CONDA_BUILD_SYSROOT}/and/more;some_other_path;$ENV{CONDA_BUILD_SYSROOT}/and/more")'  # noqa: E501
    )


@pytest.mark.skipif(
    os.name == "nt", reason="recipe does not support execution on windows"
)
def test_filter_files(
    rattler_build: RattlerBuild, recipes: Path, tmp_path: Path, snapshot_json
):
    path_to_recipe = recipes / "filter_files"
    args = rattler_build.build_args(
        path_to_recipe,
        tmp_path,
    )

    rattler_build(*args)
    pkg = get_extracted_package(tmp_path, "filter_files")

    assert snapshot_json == json.loads((pkg / "info/paths.json").read_text())


def test_double_license(rattler_build: RattlerBuild, recipes: Path, tmp_path: Path):
    path_to_recipe = recipes / "double_license"
    args = rattler_build.build_args(path_to_recipe, tmp_path)
    output = rattler_build(*args, stderr=STDOUT)
    assert "warning License file from source directory was overwritten" in output


@pytest.mark.skipif(
    os.name == "nt", reason="recipe does not support execution on windows"
)
def test_post_link(
    rattler_build: RattlerBuild, recipes: Path, tmp_path: Path, snapshot_json
):
    path_to_recipe = recipes / "post-link"
    args = rattler_build.build_args(
        path_to_recipe,
        tmp_path,
    )
    rattler_build(*args)

    pkg = get_extracted_package(tmp_path, "postlink")
    assert snapshot_json == json.loads((pkg / "info/paths.json").read_text())


@pytest.mark.skipif(
    os.name == "nt", reason="recipe does not support execution on windows"
)
def test_build_files(
    rattler_build: RattlerBuild, recipes: Path, tmp_path: Path, snapshot_json
):
    path_to_recipe = recipes / "build_files"
    args = rattler_build.build_args(
        path_to_recipe,
        tmp_path,
    )
    rattler_build(*args)

    pkg = get_extracted_package(tmp_path, "build_files")
    assert snapshot_json == json.loads((pkg / "info/paths.json").read_text())


@pytest.mark.skipif(
    os.name == "nt", reason="recipe does not support execution on windows"
)
def test_source_filter(rattler_build: RattlerBuild, recipes: Path, tmp_path: Path):
    path_to_recipe = recipes / "source_filter"
    args = rattler_build.build_args(
        path_to_recipe,
        tmp_path,
    )
    rattler_build(*args)


def test_nushell_script_detection(
    rattler_build: RattlerBuild, recipes: Path, tmp_path: Path
):
    rattler_build.build(
        recipes / "nushell-script-detection/recipe.yaml",
        tmp_path,
    )
    pkg = get_extracted_package(tmp_path, "nushell")

    assert (pkg / "info/paths.json").exists()
    content = (pkg / "hello.txt").read_text()
    assert "Hello, world!" == content


def test_channel_specific(rattler_build: RattlerBuild, recipes: Path, tmp_path: Path):
    rattler_build.build(
        recipes / "channel_specific/recipe.yaml",
        tmp_path,
        extra_args="-c conda-forge -c quantstack".split(),
    )
    pkg = get_extracted_package(tmp_path, "channel_specific")

    assert (pkg / "info/recipe/rendered_recipe.yaml").exists()
    # load yaml
    text = (pkg / "info/recipe/rendered_recipe.yaml").read_text()
    rendered_recipe = yaml.safe_load(text)
    print(text)
    deps = rendered_recipe["finalized_dependencies"]["host"]["resolved"]

    for d in deps:
        if d["name"] == "sphinx":
            assert d["channel"] == "https://conda.anaconda.org/quantstack/"


def test_run_exports_from(
    rattler_build: RattlerBuild, recipes: Path, tmp_path: Path, snapshot_json
):
    rattler_build.build(
        recipes / "run_exports_from",
        tmp_path,
    )
    pkg = get_extracted_package(tmp_path, "run_exports_test")

    assert (pkg / "info/run_exports.json").exists()

    actual_run_export = json.loads((pkg / "info/run_exports.json").read_text())
    assert set(actual_run_export.keys()) == {"weak"}
    assert len(actual_run_export["weak"]) == 1
    x = actual_run_export["weak"][0]
    assert x.startswith("run_exports_test ==1.0.0 h") and x.endswith("_0")

    index_json = json.loads((pkg / "info/index.json").read_text())
    assert index_json.get("depends") is None


def test_script_execution(rattler_build: RattlerBuild, recipes: Path, tmp_path: Path):
    rattler_build.build(
        recipes / "script",
        tmp_path,
    )
    pkg = get_extracted_package(tmp_path, "script-test")

    # grab paths.json
    paths = json.loads((pkg / "info/paths.json").read_text())
    assert len(paths["paths"]) == 1
    assert paths["paths"][0]["_path"] == "script-executed.txt"

    rattler_build.build(
        recipes / "script/recipe_with_extensions.yaml",
        tmp_path,
    )
    pkg = get_extracted_package(tmp_path, "script-test-ext")

    # grab paths.json
    paths = json.loads((pkg / "info/paths.json").read_text())
    assert len(paths["paths"]) == 1
    assert paths["paths"][0]["_path"] == "script-executed.txt"


def test_noarch_flask(
    rattler_build: RattlerBuild, recipes: Path, tmp_path: Path, snapshot
):
    rattler_build.build(
        recipes / "flask",
        tmp_path,
    )
    pkg = get_extracted_package(tmp_path, "flask")

    # this is to ensure that the clone happens correctly
    license_file = pkg / "info/licenses/LICENSE.rst"
    assert license_file.exists()

    assert (pkg / "info/tests/tests.yaml").exists()

    # check that the snapshot matches (different on windows vs. unix)
    test_yaml = (pkg / "info/tests/tests.yaml").read_text()
    if os.name == "nt":
        assert "if %errorlevel% neq 0 exit /b %errorlevel%" in test_yaml
    else:
        assert test_yaml == snapshot

    # make sure that the entry point does not exist
    assert not (pkg / "python-scripts/flask").exists()

    assert (pkg / "info/link.json").exists()


def test_downstream_test(
    rattler_build: RattlerBuild, recipes: Path, tmp_path: Path, snapshot_json
):
    rattler_build.build(
        recipes / "downstream_test/succeed.yaml",
        tmp_path,
    )

    pkg = next(tmp_path.rglob("**/upstream-good-*"))
    test_result = rattler_build.test(pkg, "-c", str(tmp_path))

    assert "Running downstream test for package: downstream-good" in test_result
    assert "Downstream test could not run" not in test_result
    assert "Running test in downstream package" in test_result

    rattler_build.build(
        recipes / "downstream_test/fail_prelim.yaml",
        tmp_path,
    )

    with pytest.raises(CalledProcessError) as e:
        rattler_build.build(
            recipes / "downstream_test/fail.yaml",
            tmp_path,
        )

        assert "│ Failing test in downstream package" in e.value.output
        assert "│ Downstream test failed" in e.value.output


def test_cache_runexports(
    rattler_build: RattlerBuild, recipes: Path, tmp_path: Path, snapshot_json
):
    rattler_build.build(recipes / "cache_run_exports/helper.yaml", tmp_path)
    rattler_build.build(
        recipes / "cache_run_exports/recipe_test_1.yaml",
        tmp_path,
        extra_args=["--experimental"],
    )

    pkg = get_extracted_package(tmp_path, "cache-run-exports")

    assert (pkg / "info/index.json").exists()
    index = json.loads((pkg / "info/index.json").read_text())
    assert index["depends"] == ["normal-run-exports"]

    pkg = get_extracted_package(tmp_path, "no-cache-by-name-run-exports")
    assert (pkg / "info/index.json").exists()
    index = json.loads((pkg / "info/index.json").read_text())
    assert index["name"] == "no-cache-by-name-run-exports"
    assert index.get("depends", []) == []

    pkg = get_extracted_package(tmp_path, "no-cache-from-package-run-exports")
    assert (pkg / "info/index.json").exists()
    index = json.loads((pkg / "info/index.json").read_text())
    assert index["name"] == "no-cache-from-package-run-exports"
    print(index)
    assert index.get("depends", []) == []

    rattler_build.build(
        recipes / "cache_run_exports/recipe_test_2.yaml",
        tmp_path,
        extra_args=["--experimental"],
    )
    pkg = get_extracted_package(tmp_path, "cache-ignore-run-exports")
    index = json.loads((pkg / "info/index.json").read_text())
    assert index["name"] == "cache-ignore-run-exports"
    assert index.get("depends", []) == []

    rattler_build.build(
        recipes / "cache_run_exports/recipe_test_3.yaml",
        tmp_path,
        extra_args=["--experimental"],
    )
    pkg = get_extracted_package(tmp_path, "cache-ignore-run-exports-by-name")
    index = json.loads((pkg / "info/index.json").read_text())
    assert index["name"] == "cache-ignore-run-exports-by-name"
    assert index.get("depends", []) == []


def test_extra_meta_is_recorded_into_about_json(
    rattler_build: RattlerBuild, recipes: Path, tmp_path: Path, snapshot_json
):
    rattler_build.build(
        recipes / "toml",
        tmp_path,
        extra_meta={"flow_run_id": "some_id", "sha": "24ee3"},
    )
    pkg = get_extracted_package(tmp_path, "toml")

    about_json = json.loads((pkg / "info/about.json").read_text())

    assert snapshot_json == about_json


def test_used_vars(rattler_build: RattlerBuild, recipes: Path, tmp_path: Path):
    args = rattler_build.build_args(
        recipes / "used-vars/recipe_1.yaml",
        tmp_path,
    )

    output = rattler_build(
        *args, "--target-platform=linux-64", "--render-only", stderr=DEVNULL
    )

    rendered = json.loads(output)
    assert len(rendered) == 1
    assert rendered[0]["build_configuration"]["variant"] == {
        "target_platform": "noarch"
    }


def test_cache_install(
    rattler_build: RattlerBuild, recipes: Path, tmp_path: Path, snapshot_json
):
    rattler_build.build(
        recipes / "cache/recipe-cmake.yaml", tmp_path, extra_args=["--experimental"]
    )

    pkg1 = get_extracted_package(tmp_path, "check-1")
    pkg2 = get_extracted_package(tmp_path, "check-2")
    assert (pkg1 / "info/index.json").exists()
    assert (pkg2 / "info/index.json").exists()


def test_env_vars_override(rattler_build: RattlerBuild, recipes: Path, tmp_path: Path):
    rattler_build.build(
        recipes / "env_vars",
        tmp_path,
    )

    pkg = get_extracted_package(tmp_path, "env_var_test")

    # assert (pkg / "info/paths.json").exists()
    text = (pkg / "makeflags.txt").read_text()
    assert text.strip() == "OVERRIDDEN_MAKEFLAGS"

    variant_config = json.loads((pkg / "info/hash_input.json").read_text())
    assert variant_config["MAKEFLAGS"] == "OVERRIDDEN_MAKEFLAGS"

    text = (pkg / "pybind_abi.txt").read_text()
    assert text.strip() == "4"
    assert variant_config["pybind11_abi"] == 4

    # Check that we used the variant in the rendered recipe
    rendered_recipe = yaml.safe_load(
        (pkg / "info/recipe/rendered_recipe.yaml").read_text()
    )
    assert rendered_recipe["finalized_dependencies"]["build"]["specs"][0] == {
        "variant": "pybind11-abi",
        "spec": "pybind11-abi 4.*",
    }


def test_pin_subpackage(
    rattler_build: RattlerBuild, recipes: Path, tmp_path: Path, snapshot_json
):
    rattler_build.build(
        recipes / "pin_subpackage",
        tmp_path,
    )
    pkg = get_extracted_package(tmp_path, "my.package-a")
    assert (pkg / "info/index.json").exists()


def test_testing_strategy(
    rattler_build: RattlerBuild,
    recipes: Path,
    tmp_path: Path,
    capfd,
):
    # --test=skip
    check_build_output(
        rattler_build,
        capfd,
        recipe_path=recipes / "test_strategy" / "recipe.yaml",
        output_path=tmp_path,
        extra_args=["--test=skip"],
        string_to_check="Skipping tests because the argument --test=skip was set",
    )

    # --test=native
    check_build_output(
        rattler_build,
        capfd,
        recipe_path=recipes / "test_strategy" / "recipe.yaml",
        output_path=tmp_path,
        extra_args=["--test=native"],
        string_to_check="all tests passed!",
    )

    # --test=native and cross-compiling
    check_build_output(
        rattler_build,
        capfd,
        recipe_path=recipes / "test_strategy" / "recipe.yaml",
        output_path=tmp_path,
        extra_args=[
            "--test=native",
            "--target-platform=linux-64",
            "--build-platform=osx-64",
        ],
        string_to_check="Skipping tests because the argument "
        "--test=native was set and the build is a cross-compilation",
    )

    # --test=native-and-emulated
    check_build_output(
        rattler_build,
        capfd,
        recipe_path=recipes / "test_strategy" / "recipe.yaml",
        output_path=tmp_path,
        extra_args=["--test=native-and-emulated"],
        string_to_check="all tests passed!",
    )

    #  --test=native-and-emulated and cross-compiling
    check_build_output(
        rattler_build,
        capfd,
        recipe_path=recipes / "test_strategy" / "recipe.yaml",
        output_path=tmp_path,
        extra_args=[
            "--test=native-and-emulated",
            "--target-platform=linux-64",
            "--build-platform=osx-64",
        ],
        string_to_check="all tests passed!",
    )

    # --test=native and cross-compiling and noarch
    check_build_output(
        rattler_build,
        capfd,
        recipe_path=recipes / "test_strategy" / "recipe-noarch.yaml",
        output_path=tmp_path,
        extra_args=[
            "--test=native",
            "--target-platform=linux-64",
            "--build-platform=osx-64",
        ],
        string_to_check="all tests passed!",
    )


def test_pin_compatible(
    rattler_build: RattlerBuild, recipes: Path, tmp_path: Path, snapshot_json
):
    rendered = rattler_build.render(recipes / "pin_compatible", tmp_path)

    assert snapshot_json == rendered[0]["recipe"]["requirements"]


def test_render_variants(rattler_build: RattlerBuild, recipes: Path, tmp_path: Path):
    rendered = rattler_build.render(
        recipes / "race-condition/recipe-undefined-variant.yaml", tmp_path
    )
    assert [rx["recipe"]["package"]["name"] for rx in rendered] == [
        "my-package-a",
        "my-package-b",
    ]


def test_race_condition(rattler_build: RattlerBuild, recipes: Path, tmp_path: Path):
    # make sure that tests are ran in the right order and that the packages are built correctly
    rattler_build.build(recipes / "race-condition", tmp_path)


def test_variant_sorting(rattler_build: RattlerBuild, recipes: Path, tmp_path: Path):
    # make sure that tests are ran in the right order and that the packages are built correctly
    rendered = rattler_build.render(
        recipes / "race-condition" / "recipe-pin-subpackage.yaml", tmp_path
    )
    assert [rx["recipe"]["package"]["name"] for rx in rendered] == ["test1", "test2"]


def test_missing_pin_subpackage(
    rattler_build: RattlerBuild, recipes: Path, tmp_path: Path
):
    # make sure that tests are ran in the right order and that the packages are built correctly
    with pytest.raises(CalledProcessError) as e:
        rattler_build.render(
            recipes / "race-condition" / "recipe-pin-invalid.yaml",
            tmp_path,
            stderr=STDOUT,
        )
    stdout = e.value.output.decode("utf-8")
    assert "Missing output: test1 (used in pin_subpackage)" in stdout


def test_cycle_detection(rattler_build: RattlerBuild, recipes: Path, tmp_path: Path):
    # make sure that tests are ran in the right order and that the packages are built correctly
    with pytest.raises(CalledProcessError) as e:
        rattler_build.render(
            recipes / "race-condition" / "recipe-cycle.yaml",
            tmp_path,
            stderr=STDOUT,
        )
    stdout = e.value.output.decode("utf-8")
    assert "Found a cycle in the recipe outputs: bazbus" in stdout


def test_python_min_render(
    rattler_build: RattlerBuild, recipes: Path, tmp_path: Path, snapshot_json
):
    rendered = rattler_build.render(
        recipes / "race-condition" / "recipe-python-min.yaml", tmp_path
    )

    assert snapshot_json == rendered[0]["recipe"]["requirements"]


def test_recipe_variant_render(
    rattler_build: RattlerBuild, recipes: Path, tmp_path: Path, snapshot_json
):
    rendered = rattler_build.render(
        recipes / "recipe_variant" / "recipe.yaml", tmp_path, "--with-solve"
    )

    assert snapshot_json == [output["recipe"]["requirements"] for output in rendered]
    assert snapshot_json == [
        (
            output["finalized_dependencies"]["build"]["specs"],
            output["finalized_dependencies"]["run"],
        )
        for output in rendered
    ]


@pytest.mark.skipif(
    os.name == "nt", reason="recipe does not support execution on windows"
)
def test_cache_select_files(rattler_build: RattlerBuild, recipes: Path, tmp_path: Path):
    rattler_build.build(
        recipes / "cache/recipe-compiler.yaml", tmp_path, extra_args=["--experimental"]
    )
    pkg = get_extracted_package(tmp_path, "testlib-so-version")

    assert (pkg / "info/paths.json").exists()
    paths = json.loads((pkg / "info/paths.json").read_text())

    assert len(paths["paths"]) == 2
    assert paths["paths"][0]["_path"] == "lib/libdav1d.so.7"
    assert paths["paths"][0]["path_type"] == "softlink"
    assert paths["paths"][1]["_path"] == "lib/libdav1d.so.7.0.0"
    assert paths["paths"][1]["path_type"] == "hardlink"


@pytest.mark.skipif(
    os.name == "nt", reason="recipe does not support execution on windows"
)
def test_abi3(rattler_build: RattlerBuild, recipes: Path, tmp_path: Path):
    rattler_build.build(recipes / "abi3", tmp_path)
    pkg = get_extracted_package(tmp_path, "python-abi3-package-sample")

    assert (pkg / "info/paths.json").exists()
    paths = json.loads((pkg / "info/paths.json").read_text())
    # ensure that all paths start with `site-packages`
    for p in paths["paths"]:
        assert p["_path"].startswith("site-packages")

    actual_paths = [p["_path"] for p in paths["paths"]]
    if os.name == "nt":
        assert "site-packages\\spam.dll" in actual_paths
    else:
        assert "site-packages/spam.abi3.so" in actual_paths

    # load index.json
    index = json.loads((pkg / "info/index.json").read_text())
    assert index["name"] == "python-abi3-package-sample"
    assert index["noarch"] == "python"
    assert index["subdir"] == host_subdir()
    assert index["platform"] == host_subdir().split("-")[0]


@pytest.mark.skipif(
    os.name == "nt" or platform.system() == "Darwin",
    reason="Filesystem case-insensitivity prevents testing collision warning trigger",
)
def test_case_insensitive_collision_warning(
    rattler_build: RattlerBuild, tmp_path: Path
):
    recipe_content = """
context:
  name: test-case-collision
  version: 0.1.0

package:
  name: test-case-collision
  version: 0.1.0

build:
  script:
    # Create directories with case difference
    - mkdir -p case_test
    - echo "UPPER CASE FILE" > case_test/CASE-FILE.txt
    - echo "lower case file" > case_test/case-file.txt
    # Install the directory into the prefix to trigger packaging
    - cp -r case_test $PREFIX/
    # Add another test file to ensure packaging works
    - echo "test content" > regular-file.txt
    - cp regular-file.txt $PREFIX/

about:
  summary: A test package for case-insensitive file collisions
"""
    recipe_path = tmp_path / "recipe.yaml"
    recipe_path.write_text(recipe_content)

    args = rattler_build.build_args(
        recipe_path,
        tmp_path / "output",
        extra_args=["-vvv"],
    )

    output = rattler_build(*args, stderr=STDOUT, text=True)
    pkg = get_extracted_package(tmp_path / "output", "test-case-collision")
    extracted_files_list = [str(f.relative_to(pkg)) for f in pkg.glob("**/*")]

    assert (
        "case_test/CASE-FILE.txt" in extracted_files_list
    ), "CASE-FILE.txt not found in package"
    assert (
        "case_test/case-file.txt" in extracted_files_list
    ), "case-file.txt not found in package"
    assert (
        "regular-file.txt" in extracted_files_list
    ), "regular-file.txt not found in package"

    collision_warning_pattern = (
        r"Mixed-case filenames detected, case-insensitive filesystems may break:"
        r"\n  - case_test/CASE-FILE.txt"
        r"\n  - case_test/case-file.txt"
    )

    assert re.search(
        collision_warning_pattern, output, flags=re.IGNORECASE
    ), f"Case collision warning not found in build output. Output contains:\n{output}"


# This is how cf-scripts is using rattler-build - rendering recipes from stdin
def test_rendering_from_stdin(
    rattler_build: RattlerBuild, recipes: Path, tmp_path: Path
):
    text = (recipes / "abi3" / "recipe.yaml").read_text()
    # variants = recipes / "abi3" / "variants.yaml" "-m", variants (without '--recipe' it will pick up the recipe from root folder)
    rendered = rattler_build(
        "build", "--recipe", "-", "--render-only", input=text, text=True
    )
    loaded = json.loads(rendered)

    assert loaded[0]["recipe"]["package"]["name"] == "python-abi3-package-sample"


def test_jinja_types(
    rattler_build: RattlerBuild, recipes: Path, tmp_path: Path, snapshot_json
):
    # render only and snapshot json
    rendered = rattler_build.render(
        recipes / "jinja-types", tmp_path, extra_args=["--experimental"]
    )
    print(rendered)
    # load as json
    assert snapshot_json == rendered[0]["recipe"]["context"]
    variant = rendered[0]["build_configuration"]["variant"]
    # remove target_platform from the variant
    variant.pop("target_platform")
    assert snapshot_json == variant


@pytest.mark.skipif(platform.system() != "Darwin", reason="macos-only")
def test_relink_rpath(rattler_build: RattlerBuild, recipes: Path, tmp_path: Path):
    rattler_build.build(recipes / "test-relink", tmp_path)


def test_ignore_run_exports(rattler_build: RattlerBuild, recipes: Path, tmp_path: Path):
    rattler_build.build(
        recipes / "test-parsing/recipe_ignore_run_exports.yaml",
        tmp_path,
    )
    pkg = get_extracted_package(tmp_path, "mypkg")

    assert (pkg / "info/recipe/rendered_recipe.yaml").exists()
    # load yaml
    text = (pkg / "info/recipe/rendered_recipe.yaml").read_text()
    rendered_recipe = yaml.safe_load(text)

    current_subdir = host_subdir()
    if current_subdir.startswith("linux"):
        expected_compiler = f"gxx_{current_subdir}"
    elif current_subdir.startswith("osx"):
        expected_compiler = f"clangxx_{current_subdir}"
    elif current_subdir.startswith("win"):
        expected_compiler = f"vs2017_{current_subdir}"
    else:
        pytest.fail(f"Unsupported platform for compiler check: {current_subdir}")

    # verify ignore_run_exports is rendered correctly using the multiple-os expectation
    assert "requirements" in rendered_recipe["recipe"]
    assert "ignore_run_exports" in rendered_recipe["recipe"]["requirements"]
    assert (
        "from_package"
        in rendered_recipe["recipe"]["requirements"]["ignore_run_exports"]
    )
    assert rendered_recipe["recipe"]["requirements"]["ignore_run_exports"][
        "from_package"
    ] == [expected_compiler]


def test_python_version_spec(
    rattler_build: RattlerBuild, recipes: Path, tmp_path: Path
):
    with pytest.raises(CalledProcessError) as exc_info:
        args = rattler_build.build_args(recipes / "python-version-spec", tmp_path)
        rattler_build(*args, stderr=STDOUT)

    error_output = exc_info.value.output.decode("utf-8")
    assert (
        "failed to parse match spec: unable to parse version spec: =.*" in error_output
    )


def test_hatch_vcs_versions(rattler_build: RattlerBuild, recipes: Path, tmp_path: Path):
    rattler_build.build(
        recipes / "hatch_vcs/recipe.yaml",
        tmp_path,
    )

    pkg = get_extracted_package(tmp_path, "hatch-vcs-example")

    assert (pkg / "info/index.json").exists()
    index = json.loads((pkg / "info/index.json").read_text())
    assert index["version"] == "0.1.0.dev12+ga47bad07"


@pytest.mark.skipif(os.name != "nt", reason="Test requires Windows PowerShell behavior")
def test_line_breaks(rattler_build: RattlerBuild, recipes: Path, tmp_path: Path):
    path_to_recipe = recipes / "line-breaks"
    args = rattler_build.build_args(
        path_to_recipe,
        tmp_path,
    )

    output = check_output(
        [str(rattler_build.path), *args], stderr=STDOUT, text=True, encoding="utf-8"
    )
    output_lines = output.splitlines()
    found_lines = {i: False for i in range(1, 11)}
    for line in output_lines:
        for i in range(1, 11):
            if f"line {i}" in line:
                found_lines[i] = True

    for i in range(1, 11):
        assert found_lines[i], f"Expected to find 'line {i}' in the output"

    assert any("done" in line for line in output_lines)


def test_r_interpreter(rattler_build: RattlerBuild, recipes: Path, tmp_path: Path):
    rattler_build.build(recipes / "r-test", tmp_path)
    pkg = get_extracted_package(tmp_path, "r-test")

    assert (pkg / "r-test-output.txt").exists()

    output_content = (pkg / "r-test-output.txt").read_text()
    assert (
        "This file was created by the R interpreter in rattler-build" in output_content
    )
    assert "R version:" in output_content
    assert "PREFIX:" in output_content
    assert (pkg / "info/recipe/recipe.yaml").exists()
    assert (pkg / "info/tests/tests.yaml").exists()

    # Verify index.json exists before running test
    assert (pkg / "info/index.json").exists(), "index.json file missing from package"

    pkg_file = get_package(tmp_path, "r-test")
    test_result = rattler_build.test(pkg_file)
    assert "Running R test" in test_result
    assert "all tests passed!" in test_result


def test_channel_sources(
    rattler_build: RattlerBuild, recipes: Path, tmp_path: Path, monkeypatch
):
    with pytest.raises(CalledProcessError):
        # channel_sources and channels cannot both be set at the same time
        rattler_build.build(
            recipes / "channel_sources",
            tmp_path,
            custom_channels=["conda-forge"],
        )

    output = rattler_build.build(
        recipes / "channel_sources",
        tmp_path,
        extra_args=["--render-only"],
    )

    output_json = json.loads(output)
    assert output_json[0]["build_configuration"]["channels"] == [
        "https://conda.anaconda.org/conda-forge/label/rust_dev",
        "https://conda.anaconda.org/conda-forge",
    ]


def test_relative_file_loading(
    rattler_build: RattlerBuild, recipes: Path, tmp_path: Path
):
    # build the package with experimental flag to enable the feature
    rattler_build.build(
        recipes / "relative_file_loading",
        tmp_path,
        extra_args=["--experimental"],
    )

    pkg = get_extracted_package(tmp_path, "relative-file-loading")
    assert (pkg / "info/index.json").exists()
    index_json = json.loads((pkg / "info/index.json").read_text())
    assert index_json["name"] == "relative-file-loading"
    assert index_json["version"] == "1.0.0"

    assert (pkg / "info/about.json").exists()
    about_json = json.loads((pkg / "info/about.json").read_text())
    assert "Loaded from relative file" in about_json["description"]
    assert (pkg / "info/recipe/data/package_data.yaml").exists()
    recipe_data = yaml.safe_load(
        (pkg / "info/recipe/data/package_data.yaml").read_text()
    )
    assert recipe_data["name"] == "test-relative-loading"
    assert recipe_data["version"] == "1.0.0"
    assert recipe_data["description"] == "Loaded from relative file"

    # Check the rendered recipe
    assert (pkg / "info/recipe/rendered_recipe.yaml").exists()
    rendered_recipe = yaml.safe_load(
        (pkg / "info/recipe/rendered_recipe.yaml").read_text()
    )
    print("\nRendered recipe structure:")
    print(yaml.dump(rendered_recipe, default_flow_style=False))

    assert "recipe" in rendered_recipe
    assert "context" in rendered_recipe["recipe"]

    context = rendered_recipe["recipe"]["context"]
    assert "loaded_data" in context
    assert "loaded_name" in context
    assert "loaded_version" in context
    assert "loaded_description" in context
    assert context["loaded_name"] == "test-relative-loading"
    assert context["loaded_version"] == "1.0.0"
    assert context["loaded_description"] == "Loaded from relative file"
    assert "about" in rendered_recipe["recipe"]
    assert "description" in rendered_recipe["recipe"]["about"]
    assert (
        rendered_recipe["recipe"]["about"]["description"] == "Loaded from relative file"
    )


@pytest.mark.parametrize(
    "interpreter",
    [
        pytest.param(
            "bash",
            marks=pytest.mark.skipif(os.name == "nt", reason="bash only on unix"),
        ),
        pytest.param(
            "bat",
            marks=pytest.mark.skipif(os.name != "nt", reason="bat only on windows"),
        ),
        "py",
        "pl",
        "nu",
        "r",
    ],
)
def test_interpreter_detection(
    rattler_build: RattlerBuild, recipes: Path, tmp_path: Path, interpreter: str
):
    """
    Tests that rattler-build automatically detects the required interpreter
    for build and test scripts based on their file extension, without explicit
    interpreter specification in the recipe.
    """
    recipe_dir = recipes / "interpreter-detection" / interpreter
    pkg_name = f"test-interpreter-{interpreter}"

    try:
        rattler_build.build(recipe_dir, tmp_path)
    except CalledProcessError as e:
        print(f"Build failed for interpreter: {interpreter}")
        print(f"STDOUT:\n{e.stdout.decode() if e.stdout else ''}")
        print(f"STDERR:\n{e.stderr.decode() if e.stderr else ''}")
        raise

    pkg_file = get_package(tmp_path, pkg_name)
    assert pkg_file.exists()

    test_output = rattler_build.test(pkg_file)

    if interpreter == "bat":
        expected_output = "Hello from Cmd!"
    elif interpreter == "py":
        expected_output = "Hello from Python!"
    elif interpreter == "pl":
        expected_output = "Hello from Perl!"
    elif interpreter == "nu":
        expected_output = "Hello from Nushell!"
    elif interpreter == "r":
        expected_output = "Hello from R!"
    else:
        expected_output = f"Hello from {interpreter.upper()}!"

    assert expected_output in test_output
    assert "all tests passed!" in test_output


def test_interpreter_detection_all_tests(
    rattler_build: RattlerBuild, recipes: Path, tmp_path: Path
):
    """
    Tests that rattler-build can run multiple test scripts requiring
    different interpreters within the same test phase.
    """
    recipe_dir = recipes / "interpreter-detection"
    pkg_name = "test-interpreter-all"

    rattler_build.build(recipe_dir, tmp_path)
    pkg_file = get_package(tmp_path, pkg_name)
    assert pkg_file.exists()

    test_output = rattler_build.test(pkg_file)

    assert "Hello from Python!" in test_output
    assert "Hello from Perl!" in test_output
    assert "Hello from R!" in test_output
    assert "Hello from Nushell!" in test_output
    assert "all tests passed!" in test_output


def test_relative_git_path_py(
    rattler_build: RattlerBuild, recipes: Path, tmp_path: Path
):
    """
    Tests building a recipe with a relative Git source path.
    """
    repo_dir = tmp_path / "repo"
    recipe_dir = tmp_path / "recipe_dir" / "subdir"
    recipe_dir.mkdir(parents=True, exist_ok=True)
    repo_dir.mkdir(parents=True, exist_ok=True)

    try:
        subprocess.run(
            ["git", "init", "--initial-branch=main"],
            cwd=repo_dir,
            check=True,
            capture_output=True,
            text=True,
        )
        subprocess.run(
            ["git", "config", "user.name", "Test User"],
            cwd=repo_dir,
            check=True,
            capture_output=True,
            text=True,
        )
        subprocess.run(
            ["git", "config", "user.email", "test@example.com"],
            cwd=repo_dir,
            check=True,
            capture_output=True,
            text=True,
        )
    except FileNotFoundError:
        pytest.skip("Git executable not found, skipping test")
    except subprocess.CalledProcessError as e:
        pytest.fail(f"Git command failed: {e.stderr}")

    readme_path = repo_dir / "README.md"
    readme_path.write_text("test content")
    try:
        subprocess.run(
            ["git", "add", "README.md"],
            cwd=repo_dir,
            check=True,
            capture_output=True,
            text=True,
        )
        subprocess.run(
            ["git", "commit", "-m", "Initial commit"],
            cwd=repo_dir,
            check=True,
            capture_output=True,
            text=True,
        )
        # get the original commit hash
        result = subprocess.run(
            ["git", "rev-parse", "HEAD"],
            cwd=repo_dir,
            check=True,
            capture_output=True,
            text=True,
        )
        original_commit = result.stdout.strip()
    except subprocess.CalledProcessError as e:
        pytest.fail(f"Git command failed: {e.stderr}")

    # We are gonna create the recipe file here, because we are gonna use git with commit history too.
    recipe_path = recipe_dir / "recipe.yaml"
    recipe_content = """
package:
  name: test-relative-git
  version: 1.0.0
source:
  git: ../../repo
build:
  script:
    - if: unix
      then:
        - cp README.md $PREFIX/README_from_build.md
      else:
        - copy README.md %PREFIX%\\README_from_build.md
"""
    recipe_path.write_text(recipe_content)

    build_output_path = tmp_path / "build_output"
    rattler_build.build(recipe_path, build_output_path)

    pkg = get_extracted_package(build_output_path, "test-relative-git")

    cloned_readme = pkg / "README_from_build.md"
    assert (
        cloned_readme.exists()
    ), "README_from_build.md should exist in the built package"
    assert cloned_readme.read_text() == "test content", "Cloned README content mismatch"

    rendered_recipe_path = pkg / "info/recipe/rendered_recipe.yaml"
    assert (
        rendered_recipe_path.exists()
    ), "rendered_recipe.yaml not found in package info"
    rendered_recipe = yaml.safe_load(rendered_recipe_path.read_text())

    assert (
        "finalized_sources" in rendered_recipe
    ), "'finalized_sources' missing in rendered recipe"
    assert (
        len(rendered_recipe["finalized_sources"]) == 1
    ), "Expected exactly one finalized source"
    final_source = rendered_recipe["finalized_sources"][0]
    assert "rev" in final_source, "'rev' missing in finalized source"
    resolved_commit = final_source["rev"]
    assert (
        resolved_commit == original_commit
    ), f"Resolved commit hash mismatch: expected {original_commit}, got {resolved_commit}"


@pytest.mark.skipif(
    os.name == "nt", reason="Test requires Unix-like environment for shell commands"
)
def test_merge_build_and_host(
    rattler_build: RattlerBuild, recipes: Path, tmp_path: Path
):
    # simply run the recipe "merge_build_and_host/recipe.yaml"
    rattler_build.build(
        recipes / "merge_build_and_host/recipe.yaml",
        tmp_path,
    )


def test_error_on_binary_prefix(
    rattler_build: RattlerBuild, recipes: Path, tmp_path: Path
):
    """Test that --error-prefix-in-binary flag correctly detects prefix in binaries"""
    recipe_path = recipes / "binary_prefix_test"
    args = rattler_build.build_args(recipe_path, tmp_path)
    rattler_build(*args)

    shutil.rmtree(tmp_path)
    tmp_path.mkdir()
    args = rattler_build.build_args(recipe_path, tmp_path)
    args = list(args) + ["--error-prefix-in-binary"]

    if os.name == "nt":
        # On Windows, we don't deal with binary prefixes in the same way,
        # so this test is not applicable
        rattler_build(*args, stderr=STDOUT)
        return

    try:
        rattler_build(*args, stderr=STDOUT)
        pytest.fail("Expected build to fail with binary prefix error")
    except CalledProcessError as e:
        output = e.output.decode("utf-8") if e.output else ""
        assert "Binary file" in output and "contains host prefix" in output


@pytest.mark.skipif(
    platform.system() != "Linux", reason="Symlink test only runs on Linux"
)
def test_symlinks(rattler_build: RattlerBuild, recipes: Path, tmp_path: Path):
    """Test that symlinks work correctly on Linux"""
    recipe_path = recipes / "symlink_test"
    args = rattler_build.build_args(recipe_path, tmp_path)

    rattler_build(*args)
    pkg = get_extracted_package(tmp_path, "symlink-test")

    # Verify the symlinks exist and are correct
    assert (pkg / "bin/symlink_script").exists()
    assert (pkg / "bin/another_symlink").exists()
    assert (pkg / "bin/real_script").exists()

    # Verify they are actually symlinks
    assert (pkg / "bin/symlink_script").is_symlink()
    assert (pkg / "bin/another_symlink").is_symlink()

    # Verify they point to the right target
    assert os.readlink(pkg / "bin/symlink_script") == "real_script"
    assert os.readlink(pkg / "bin/another_symlink") == "real_script"


def test_secret_leaking(rattler_build: RattlerBuild, recipes: Path, tmp_path: Path):
    # build the package with experimental flag to enable the feature
    rattler_build.build(
        recipes / "empty_folder",
        tmp_path,
        extra_args=[
            "-c",
            "https://iamasecretusername:123412341234@foobar.com/some-channel",
            "-c",
            "https://bizbar.com/t/token1234567/channel-name",
        ],
    )
    pkg = get_extracted_package(tmp_path, "empty_folder")
    # scan all files to make sure that the secret is not present
    for file in pkg.rglob("**/*"):
        if file.is_file():
            print("Checking file:", file)
            content = file.read_text()
            assert "iamasecretusername" not in content, f"Secret found in {file}"
            assert "123412341234" not in content, f"Secret found in {file}"

            assert "token1234567" not in content, f"Token found in {file}"


def test_extracted_timestamps(
    rattler_build: RattlerBuild, recipes: Path, tmp_path: Path
):
    # simply run the recipe "merge_build_and_host/recipe.yaml"
    rattler_build.build(
        recipes / "timestamps/recipe.yaml",
        tmp_path,
    )


def test_url_source_ignore_files(rattler_build: RattlerBuild, tmp_path: Path):
    """Test that .ignore files don't affect URL sources."""
    recipe_path = Path("test-data/recipes/url-source-with-ignore/recipe.yaml")

    # This should succeed since we don't respect .ignore files anymore
    rattler_build.build(
        recipe_path,
        tmp_path,
    )

    pkg = get_extracted_package(tmp_path, "test-url-source-ignore")
    assert (pkg / "info/index.json").exists()
    index_json = json.loads((pkg / "info/index.json").read_text())
    assert index_json["name"] == "test-url-source-ignore"
    assert index_json["version"] == "1.0.0"


def test_condapackageignore(rattler_build: RattlerBuild, recipes: Path, tmp_path: Path):
    """Test that .condapackageignore files are respected during source copying."""
    test_dir = tmp_path / "rattlerbuildignore-src"
    test_dir.mkdir()
    shutil.copy(
        recipes / "rattlerbuildignore" / "recipe.yaml", test_dir / "recipe.yaml"
    )

    # Create .condapackageignore
    (test_dir / ".condapackageignore").write_text("ignored.txt\n*.pyc\n")

    # Create test files
    (test_dir / "included.txt").write_text("This should be included")
    (test_dir / "ignored.txt").write_text("This should be ignored")
    (test_dir / "test.pyc").write_text("This should also be ignored")

    output_dir = tmp_path / "output"
    rattler_build.build(test_dir, output_dir)

    pkg = get_extracted_package(output_dir, "test-rattlerbuildignore")
    files_dir = pkg / "files"

    assert (files_dir / "included.txt").exists()
    assert (files_dir / "recipe.yaml").exists()
    assert not (files_dir / "ignored.txt").exists()
    assert not (files_dir / "test.pyc").exists()


@pytest.mark.skipif(os.name != "nt", reason="Test requires Windows for symlink testing")
def test_windows_symlinks(rattler_build: RattlerBuild, recipes: Path, tmp_path: Path):
    """Test that Windows symlinks are created correctly during package building"""
    rattler_build.build(
        recipes / "win-symlink-test",
        tmp_path,
        extra_args=["--allow-symlinks-on-windows"],
    )
    pkg = get_extracted_package(tmp_path, "win-symlink-test")

    # Debug: Print all files in the package
    print("\nFiles in package:")
    for f in pkg.rglob("*"):
        print(f"  {f.relative_to(pkg)}")

    # Verify the target file and executable exist
    assert (pkg / "lib" / "target.txt").exists()
    assert (pkg / "bin" / "real_exe.bat").exists()

    # Check if the symlink file exists in the package directory listing
    bin_dir = pkg / "bin"
    assert any(f.name == "symlink_to_target.txt" for f in bin_dir.iterdir())


def test_caseinsensitive(rattler_build: RattlerBuild, recipes: Path, tmp_path: Path):
    """Test that case-insensitive file systems handle files correctly."""
    # Build the package with a recipe that has mixed-case filenames
    rattler_build.build(
        recipes / "case-insensitive/recipe.yaml",
        tmp_path,
    )

    pkg = get_extracted_package(tmp_path, "c2")

    # check if the current filesystem is case-insensitive by creating a temporary file with a mixed case name
    test_file = tmp_path / "MixedCaseFile.txt"
    mixed_case_file = tmp_path / "mixedcasefile.txt"

    # create the mixed-case files
    test_file.write_text("This is a test.")
    case_insensitive = mixed_case_file.exists()

    paths_json = (pkg / "info/paths.json").read_text()
    paths = json.loads(paths_json)
    paths = [p["_path"] for p in paths["paths"]]

    if case_insensitive:
        # we don't package `cmake/test_file.txt` again, because our dependency already contains `CMake/test_file.txt`
        assert len(paths) == 1
        assert "TEST.txt" in paths or "test.txt" in paths
    else:
        assert len(paths) == 3
        assert "cmake/test_file.txt" in paths
        assert "TEST.txt" in paths
        assert "test.txt" in paths


<<<<<<< HEAD
def test_cache_multiple_outputs(
    rattler_build: RattlerBuild, recipes: Path, tmp_path: Path
):
    """Test multiple cache outputs with cache-to-cache and package-to-cache inheritance"""
    rattler_build.build(
        recipes / "cache_multiple_outputs",
        tmp_path,
        extra_args=["--experimental"],
    )

    pkg_base = get_extracted_package(tmp_path, "pkg-from-base")
    pkg_extended = get_extracted_package(tmp_path, "pkg-from-extended")

    assert (pkg_base / "lib/base.txt").exists()
    assert (pkg_extended / "include/extended.h").exists()

    paths_json = json.loads((pkg_extended / "info/paths.json").read_text())
    paths = [p["_path"] for p in paths_json["paths"]]
    assert "include/extended.h" in paths


def test_cache_run_exports_inheritance(
    rattler_build: RattlerBuild, recipes: Path, tmp_path: Path
):
    """Test run_exports inheritance from cache outputs"""
    rattler_build.build(
        recipes / "cache_run_exports",
        tmp_path,
        extra_args=["--experimental"],
    )

    lib_pkg = get_extracted_package(tmp_path, "lib-package")
    dev_pkg = get_extracted_package(tmp_path, "dev-package")

    assert (lib_pkg / "info/run_exports.json").exists()
    run_exports = json.loads((lib_pkg / "info/run_exports.json").read_text())
    assert "weak" in run_exports
    assert not (dev_pkg / "info/run_exports.json").exists()


def test_cache_requirements_inheritance(
    rattler_build: RattlerBuild, recipes: Path, tmp_path: Path
):
    """Test requirements inheritance control via inherit spec"""
    rendered = rattler_build.render(
        recipes / "cache_inherit_requirements",
        tmp_path,
        extra_args=["--experimental"],
    )

    with_reqs = next(
        o for o in rendered if o["recipe"]["package"]["name"] == "with-reqs-inherited"
    )
    without_reqs = next(
        o
        for o in rendered
        if o["recipe"]["package"]["name"] == "without-reqs-inherited"
    )

    with_build_reqs = with_reqs["recipe"]["requirements"]["build"]
    without_build_reqs = without_reqs["recipe"]["requirements"]["build"]

    assert any("cmake" in str(req) for req in with_build_reqs)
    assert not any("cmake" in str(req) for req in without_build_reqs)
=======
def test_ruby_test(rattler_build: RattlerBuild, recipes: Path, tmp_path: Path):
    rattler_build.build(
        recipes / "ruby-test/recipe.yaml",
        tmp_path,
    )
    pkg = get_extracted_package(tmp_path, "ruby-test")

    assert (pkg / "info/index.json").exists()
    assert (pkg / "info/tests/tests.yaml").exists()


def test_simple_ruby_test(rattler_build: RattlerBuild, recipes: Path, tmp_path: Path):
    rattler_build.build(
        recipes / "simple-ruby-test/recipe.yaml",
        tmp_path,
    )
    pkg = get_extracted_package(tmp_path, "simple-ruby-test")

    assert (pkg / "info/index.json").exists()


def test_ruby_extension_test(
    rattler_build: RattlerBuild, recipes: Path, tmp_path: Path
):
    rattler_build.build(
        recipes / "ruby-extension-test/recipe.yaml",
        tmp_path,
    )
    pkg = get_extracted_package(tmp_path, "ruby-extension-test")

    assert (pkg / "info/index.json").exists()


def test_ruby_imports_test(rattler_build: RattlerBuild, recipes: Path, tmp_path: Path):
    rattler_build.build(
        recipes / "ruby-imports-test/recipe.yaml",
        tmp_path,
    )
    pkg = get_extracted_package(tmp_path, "ruby-imports-test")

    assert (pkg / "info/index.json").exists()


def test_simple_nodejs_test(rattler_build: RattlerBuild, recipes: Path, tmp_path: Path):
    rattler_build.build(
        recipes / "simple-nodejs-test/recipe.yaml",
        tmp_path,
    )
    pkg = get_extracted_package(tmp_path, "simple-nodejs-test")

    assert (pkg / "info/index.json").exists()


def test_nodejs_extension(rattler_build: RattlerBuild, recipes: Path, tmp_path: Path):
    rattler_build.build(
        recipes / "nodejs-extension-test/recipe.yaml",
        tmp_path,
    )
    pkg = get_extracted_package(tmp_path, "nodejs-extension-test")

    assert (pkg / "info/index.json").exists()


def test_nodejs(rattler_build: RattlerBuild, recipes: Path, tmp_path: Path):
    rattler_build.build(
        recipes / "nodejs-test/recipe.yaml",
        tmp_path,
    )
    pkg = get_extracted_package(tmp_path, "nodejs-test")

    assert (pkg / "info/index.json").exists()


@pytest.mark.skipif(
    platform.system() != "Windows", reason="PE header test only relevant on Windows"
)
def test_pe_header_signature_error(
    rattler_build: RattlerBuild, recipes: Path, tmp_path: Path
):
    """Malformed PE in Library/bin should be skipped by relinker; build succeeds."""
    recipe = recipes / "pe-malformed-windows/recipe.yaml"
    rattler_build.build(recipe, tmp_path)
    pkg = get_extracted_package(tmp_path, "pe-test")
    assert (pkg / "info/index.json").exists()
>>>>>>> 6bf81525
<|MERGE_RESOLUTION|>--- conflicted
+++ resolved
@@ -2236,7 +2236,6 @@
         assert "test.txt" in paths
 
 
-<<<<<<< HEAD
 def test_cache_multiple_outputs(
     rattler_build: RattlerBuild, recipes: Path, tmp_path: Path
 ):
@@ -2301,7 +2300,8 @@
 
     assert any("cmake" in str(req) for req in with_build_reqs)
     assert not any("cmake" in str(req) for req in without_build_reqs)
-=======
+
+
 def test_ruby_test(rattler_build: RattlerBuild, recipes: Path, tmp_path: Path):
     rattler_build.build(
         recipes / "ruby-test/recipe.yaml",
@@ -2385,5 +2385,4 @@
     recipe = recipes / "pe-malformed-windows/recipe.yaml"
     rattler_build.build(recipe, tmp_path)
     pkg = get_extracted_package(tmp_path, "pe-test")
-    assert (pkg / "info/index.json").exists()
->>>>>>> 6bf81525
+    assert (pkg / "info/index.json").exists()